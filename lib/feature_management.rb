--- conflicted
+++ resolved
@@ -101,15 +101,8 @@
   def self.backup_codes_enabled?
     Figaro.env.backup_codes_enabled == 'true'
   end
-<<<<<<< HEAD
-=======
 
   def self.send_new_device_sms?
     Figaro.env.send_new_device_sms == 'true'
   end
-
-  def self.use_kms_context_for_sessions?
-    Figaro.env.use_kms_context_for_sessions == 'true'
-  end
->>>>>>> 8b5aa2dc
 end