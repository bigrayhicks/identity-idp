class FeatureManagement
  ENVS_WHERE_PREFILLING_OTP_ALLOWED = %w[
    idp.dev.login.gov idp.pt.login.gov idp.dev.identitysandbox.gov idp.pt.identitysandbox.gov
  ].freeze

  ENVS_WHERE_PREFILLING_USPS_CODE_ALLOWED = %w[
    idp.dev.login.gov idp.int.login.gov idp.qa.login.gov idp.pt.login.gov
    idp.dev.identitysandbox.gov idp.qa.identitysandbox.gov idp.int.identitysandbox.gov
    idp.pt.identitysandbox.gov
  ].freeze

  def self.telephony_disabled?
    Figaro.env.telephony_disabled == 'true'
  end

  def self.piv_cac_enabled?
    Figaro.env.piv_cac_enabled == 'true'
  end

  def self.identity_pki_disabled?
    env = Figaro.env
    env.identity_pki_disabled == 'true' ||
      !env.piv_cac_service_url ||
      !env.piv_cac_verify_token_url
  end

  def self.development_and_piv_cac_entry_enabled?
    # This controls if we try to hop over to identity-pki or just throw up
    # a screen asking for a Subject or one of a list of error conditions.
    Rails.env.development? && piv_cac_enabled? && identity_pki_disabled?
  end

  def self.prefill_otp_codes?
    # In development, when SMS is disabled we pre-fill the correct codes so that
    # developers can log in without needing to configure SMS delivery.
    # We also allow this in production on a single server that is used for load testing.
    development_and_telephony_disabled? || prefill_otp_codes_allowed_in_production?
  end

  def self.development_and_telephony_disabled?
    Rails.env.development? && telephony_disabled?
  end

  def self.prefill_otp_codes_allowed_in_production?
    ENVS_WHERE_PREFILLING_OTP_ALLOWED.include?(Figaro.env.domain_name) && telephony_disabled?
  end

  def self.enable_i18n_mode?
    Figaro.env.enable_i18n_mode == 'true'
  end

  def self.enable_load_testing_mode?
    Figaro.env.enable_load_testing_mode == 'true'
  end

  def self.password_strength_enabled?
    Figaro.env.password_strength_enabled == 'true'
  end

  def self.use_kms?
    Figaro.env.use_kms == 'true'
  end

  def self.use_dashboard_service_providers?
    Figaro.env.use_dashboard_service_providers == 'true'
  end

  def self.enable_identity_verification?
    Figaro.env.enable_identity_verification == 'true'
  end

  def self.enable_usps_verification?
    Figaro.env.enable_usps_verification == 'true'
  end

  def self.reveal_usps_code?
    Rails.env.development? || current_env_allowed_to_see_usps_code?
  end

  def self.current_env_allowed_to_see_usps_code?
    ENVS_WHERE_PREFILLING_USPS_CODE_ALLOWED.include?(Figaro.env.domain_name)
  end

  def self.no_pii_mode?
    enable_identity_verification? && Figaro.env.profile_proofing_vendor == :mock
  end

  def self.enable_saml_cert_rotation?
    Figaro.env.saml_secret_rotation_enabled == 'true'
  end

<<<<<<< HEAD
  def self.use_cloudhsm?
    Figaro.env.cloudhsm_enabled == 'true'
=======
  def self.recaptcha_enabled?(session, reset)
    AbTest.new(:ab_test_recaptcha_enabled, Figaro.env.recaptcha_enabled_percent).
      enabled?(session, reset)
>>>>>>> 4764df1b
  end
end<|MERGE_RESOLUTION|>--- conflicted
+++ resolved
@@ -89,13 +89,12 @@
     Figaro.env.saml_secret_rotation_enabled == 'true'
   end
 
-<<<<<<< HEAD
-  def self.use_cloudhsm?
-    Figaro.env.cloudhsm_enabled == 'true'
-=======
   def self.recaptcha_enabled?(session, reset)
     AbTest.new(:ab_test_recaptcha_enabled, Figaro.env.recaptcha_enabled_percent).
       enabled?(session, reset)
->>>>>>> 4764df1b
+  end
+
+  def self.use_cloudhsm?
+    Figaro.env.cloudhsm_enabled == 'true'
   end
 end