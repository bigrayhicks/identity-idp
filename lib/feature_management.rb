--- conflicted
+++ resolved
@@ -94,12 +94,11 @@
       enabled?(session, reset)
   end
 
-<<<<<<< HEAD
   def self.use_cloudhsm?
     Figaro.env.cloudhsm_enabled == 'true'
-=======
+  end
+
   def self.disallow_all_web_crawlers?
     Figaro.env.disallow_all_web_crawlers == 'true'
->>>>>>> 70c9a4af
   end
 end