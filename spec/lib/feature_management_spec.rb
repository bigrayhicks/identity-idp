require 'rails_helper'

describe 'FeatureManagement', type: :feature do
  describe '#prefill_otp_codes?' do
    context 'when SMS sending is disabled' do
      before { allow(FeatureManagement).to receive(:telephony_disabled?).and_return(true) }

      it 'returns true in development mode' do
        allow(Rails.env).to receive(:development?).and_return(true)

        expect(FeatureManagement.prefill_otp_codes?).to eq(true)
      end

      it 'returns false in non-development mode' do
        allow(Rails.env).to receive(:development?).and_return(false)

        expect(FeatureManagement.prefill_otp_codes?).to eq(false)
      end
    end

    context 'in production servers' do
      before do
        allow(FeatureManagement).to receive(:telephony_disabled?).and_return(true)
        allow(Rails.env).to receive(:production?).and_return(true)
        allow(Figaro.env).to receive(:domain_name).and_return(domain_name)
      end

      context 'when the server is idp.pt.login.gov' do
        let(:domain_name) { 'idp.pt.login.gov' }

        it 'prefills codes' do
          expect(FeatureManagement.prefill_otp_codes?).to eq(true)
        end
      end

      context 'when the server is idp.dev.login.gov' do
        let(:domain_name) { 'idp.dev.login.gov' }

        it 'prefills codes' do
          expect(FeatureManagement.prefill_otp_codes?).to eq(true)
        end
      end

      context 'when the server is idp.staging.login.gov' do
        let(:domain_name) { 'idp.staging.login.gov' }

        it 'does not prefill codes' do
          expect(FeatureManagement.prefill_otp_codes?).to eq(false)
        end
      end
    end

    context 'when SMS sending is enabled' do
      before { allow(FeatureManagement).to receive(:telephony_disabled?).and_return(false) }

      it 'returns false in development mode' do
        allow(Rails.env).to receive(:development?).and_return(true)

        expect(FeatureManagement.prefill_otp_codes?).to eq(false)
      end

      it 'returns false in non-development mode' do
        allow(Rails.env).to receive(:development?).and_return(false)

        expect(FeatureManagement.prefill_otp_codes?).to eq(false)
      end

      it 'returns false in production mode when server is pt' do
        allow(Rails.env).to receive(:production?).and_return(true)
        allow(Figaro.env).to receive(:domain_name).and_return('idp.pt.login.gov')

        expect(FeatureManagement.prefill_otp_codes?).to eq(false)
      end
    end
  end

  describe '#enable_i18n_mode?' do
    context 'when enabled' do
      before do
        allow(Figaro.env).to receive(:enable_i18n_mode).and_return('true')
      end

      it 'enables the feature' do
        expect(FeatureManagement.enable_i18n_mode?).to eq(true)
      end
    end

    context 'when disabled' do
      before do
        allow(Figaro.env).to receive(:enable_i18n_mode).and_return('false')
      end

      it 'disables the feature' do
        expect(FeatureManagement.enable_i18n_mode?).to eq(false)
      end
    end
  end

  describe '#use_kms?' do
    context 'when enabled' do
      before do
        allow(Figaro.env).to receive(:use_kms).and_return('true')
      end

      it 'enables the feature' do
        expect(FeatureManagement.use_kms?).to eq(true)
      end
    end
  end

  describe '#use_dashboard_service_providers?' do
    context 'when enabled' do
      before do
        allow(Figaro.env).to receive(:use_dashboard_service_providers).and_return('true')
      end

      it 'enables the feature' do
        expect(FeatureManagement.use_dashboard_service_providers?).to eq(true)
      end
    end

    context 'when disabled' do
      before do
        allow(Figaro.env).to receive(:use_dashboard_service_providers).and_return('false')
      end

      it 'disables the feature' do
        expect(FeatureManagement.use_dashboard_service_providers?).to eq(false)
      end
    end
  end

  describe '#enable_identity_verification?' do
    context 'when enabled' do
      before do
        allow(Figaro.env).to receive(:enable_identity_verification).and_return('true')
      end

      it 'enables the feature' do
        expect(FeatureManagement.enable_identity_verification?).to eq(true)
      end
    end

    context 'when disabled' do
      before do
        allow(Figaro.env).to receive(:enable_identity_verification).and_return('false')
      end

      it 'disables the feature' do
        expect(FeatureManagement.enable_identity_verification?).to eq(false)
      end
    end
  end

  describe '#reveal_usps_code?' do
    context 'server domain name is dev, qa, or int' do
      it 'returns true' do
        %w[idp.dev.login.gov idp.int.login.gov idp.qa.login.gov].each do |domain|
          allow(Figaro.env).to receive(:domain_name).and_return(domain)

          expect(FeatureManagement.reveal_usps_code?).to eq(true)
        end
      end
    end

    context 'Rails env is development' do
      it 'returns true' do
        allow(Rails.env).to receive(:development?).and_return(true)

        expect(FeatureManagement.reveal_usps_code?).to eq(true)
      end
    end

    context 'Rails env is not development and server is not dev, qa, or int' do
      it 'returns false' do
        allow(Rails.env).to receive(:development?).and_return(false)
        allow(Figaro.env).to receive(:domain_name).and_return('foo.login.gov')

        expect(FeatureManagement.reveal_usps_code?).to eq(false)
      end
    end
  end

  describe '.no_pii_mode?' do
    let(:proofing_vendor) { :mock }
    let(:enable_identity_verification) { false }

    before do
      allow_any_instance_of(Figaro.env).to receive(:profile_proofing_vendor).
        and_return(proofing_vendor)
      allow(Figaro.env).to receive(:enable_identity_verification).
        and_return(enable_identity_verification.to_json)
    end

    subject(:no_pii_mode?) { FeatureManagement.no_pii_mode? }

    context 'with mock ID-proofing vendors' do
      let(:proofing_vendor) { :mock }

      context 'with identity verification enabled' do
        let(:enable_identity_verification) { true }

        it { expect(no_pii_mode?).to eq(true) }
      end

      context 'with identity verification disabled' do
        let(:enable_identity_verification) { false }

        it { expect(no_pii_mode?).to eq(false) }
      end
    end

    context 'with real ID-proofing vendors' do
      let(:proofing_vendor) { :not_mock }

      context 'with identity verification enabled' do
        let(:enable_identity_verification) { true }

        it { expect(no_pii_mode?).to eq(false) }
      end

      context 'with identity verification disabled' do
        let(:enable_identity_verification) { false }

        it { expect(no_pii_mode?).to eq(false) }
      end
    end
  end

  describe 'piv/cac feature' do
    describe '#piv_cac_enabled?' do
      context 'when enabled' do
        before(:each) do
          allow(Figaro.env).to receive(:piv_cac_enabled) { 'true' }
        end

        it 'has the feature disabled' do
          expect(FeatureManagement.piv_cac_enabled?).to be_truthy
        end
      end

      context 'when disabled' do
        before(:each) do
          allow(Figaro.env).to receive(:piv_cac_enabled) { 'false' }
        end

        it 'has the feature disabled' do
          expect(FeatureManagement.piv_cac_enabled?).to be_falsey
        end
      end
    end

    describe '#identity_pki_disabled?' do
      context 'when enabled' do
        before(:each) do
          allow(Figaro.env).to receive(:identity_pki_disabled) { 'true' }
        end

        it 'has the feature disabled' do
          expect(FeatureManagement.identity_pki_disabled?).to be_truthy
        end
      end

      context 'when disabled' do
        before(:each) do
          allow(Figaro.env).to receive(:identity_pki_disabled) { 'false' }
        end

        it 'has the feature disabled' do
          expect(FeatureManagement.identity_pki_disabled?).to be_falsey
        end
      end
    end

    describe '#development_and_piv_cac_entry_enabled?' do
      context 'in development environment' do
        before(:each) do
          allow(Rails.env).to receive(:development?).and_return(true)
        end

        context 'has piv/cac enabled' do
          before(:each) do
            allow(Figaro.env).to receive(:piv_cac_enabled) { 'true' }
          end

          it 'has piv/cac test entry enabled' do
            expect(FeatureManagement.development_and_piv_cac_entry_enabled?).to be_truthy
          end
        end

        context 'has piv/cac disabled' do
          before(:each) do
            allow(Figaro.env).to receive(:piv_cac_enabled) { 'false' }
          end

          it 'has piv/cac test entry disabled' do
            expect(FeatureManagement.development_and_piv_cac_entry_enabled?).to be_falsey
          end
        end
      end

      context 'in production environment' do
        before(:each) do
          allow(Rails.env).to receive(:production?).and_return(true)
          allow(Rails.env).to receive(:development?).and_return(false)
        end

        context 'has piv/cac enabled' do
          before(:each) do
            allow(Figaro.env).to receive(:piv_cac_enabled) { 'true' }
          end

          it 'has piv/cac test entry disabled' do
            expect(FeatureManagement.development_and_piv_cac_entry_enabled?).to be_falsey
          end
        end

        context 'has piv/cac disabled' do
          before(:each) do
            allow(Figaro.env).to receive(:piv_cac_enabled) { 'false' }
          end

          it 'has piv/cac test entry disabled' do
            expect(FeatureManagement.development_and_piv_cac_entry_enabled?).to be_falsey
          end
        end
      end
    end

    describe '#recaptcha_enabled?' do
      context 'when recaptcha is enabled 100 percent' do
        before do
          allow(Figaro.env).to receive(:recaptcha_enabled_percent).and_return('100')
        end

        it 'enables the feature when the session is new' do
          session = {}
          expect(FeatureManagement.recaptcha_enabled?(session, true)).to eq(true)
        end

        it 'enables the feature when the session is old' do
          session = {}
          expect(FeatureManagement.recaptcha_enabled?(session, true)).to eq(true)
          expect(FeatureManagement.recaptcha_enabled?(session, false)).to eq(true)
        end
      end

      context 'when recaptcha is enabled 0 percent' do
        before do
          allow(Figaro.env).to receive(:recaptcha_enabled_percent).and_return('0')
        end

        it 'disables the feature when the session is new' do
          session = {}
          expect(FeatureManagement.recaptcha_enabled?(session, true)).to eq(false)
        end

        it 'disables the feature when the session is old' do
          session = {}
          expect(FeatureManagement.recaptcha_enabled?(session, true)).to eq(false)
          expect(FeatureManagement.recaptcha_enabled?(session, false)).to eq(false)
        end
      end

      context 'when recaptcha is enabled 50 percent' do
        before do
          allow(Figaro.env).to receive(:recaptcha_enabled_percent).and_return('50')
        end

        it 'enables the feature when the session is new and random number is 70' do
          session = {}
          allow(SecureRandom).to receive(:random_number).and_return(70)
          expect(FeatureManagement.recaptcha_enabled?(session, true)).to eq(true)
        end

        it 'disables the feature when the session is new and random number is 30' do
          session = {}
          allow(SecureRandom).to receive(:random_number).and_return(30)
          expect(FeatureManagement.recaptcha_enabled?(session, true)).to eq(false)
        end

        it 'enables the feature when the session is old and the random number is 70' do
          session = {}
          allow(SecureRandom).to receive(:random_number).and_return(70)
          expect(FeatureManagement.recaptcha_enabled?(session, true)).to eq(true)
          expect(FeatureManagement.recaptcha_enabled?(session, false)).to eq(true)
        end

        it 'disables the feature when the session is old and the random number is 30' do
          session = {}
          allow(SecureRandom).to receive(:random_number).and_return(30)
          expect(FeatureManagement.recaptcha_enabled?(session, true)).to eq(false)
          expect(FeatureManagement.recaptcha_enabled?(session, false)).to eq(false)
        end
      end
    end
  end

<<<<<<< HEAD
  describe '#use_cloudhsm?' do
    context 'when enabled' do
      before do
        allow(Figaro.env).to receive(:cloudhsm_enabled).and_return('true')
      end

      it 'enables the feature' do
        expect(FeatureManagement.use_cloudhsm?).to eq(true)
      end
    end

    context 'when disabled' do
      before do
        allow(Figaro.env).to receive(:cloudhsm_enabled).and_return('false')
      end

      it 'disables the feature' do
        expect(FeatureManagement.use_cloudhsm?).to eq(false)
      end
=======
  describe '#disallow_all_web_crawlers?' do
    it 'returns true when Figaro setting is true' do
      allow(Figaro.env).to receive(:disallow_all_web_crawlers) { 'true' }

      expect(FeatureManagement.disallow_all_web_crawlers?).to eq(true)
    end

    it 'returns false when Figaro setting is false' do
      allow(Figaro.env).to receive(:disallow_all_web_crawlers) { 'false' }

      expect(FeatureManagement.disallow_all_web_crawlers?).to eq(false)
>>>>>>> 70c9a4af
    end
  end
end<|MERGE_RESOLUTION|>--- conflicted
+++ resolved
@@ -396,7 +396,6 @@
     end
   end
 
-<<<<<<< HEAD
   describe '#use_cloudhsm?' do
     context 'when enabled' do
       before do
@@ -416,7 +415,9 @@
       it 'disables the feature' do
         expect(FeatureManagement.use_cloudhsm?).to eq(false)
       end
-=======
+    end
+  end
+
   describe '#disallow_all_web_crawlers?' do
     it 'returns true when Figaro setting is true' do
       allow(Figaro.env).to receive(:disallow_all_web_crawlers) { 'true' }
@@ -428,7 +429,6 @@
       allow(Figaro.env).to receive(:disallow_all_web_crawlers) { 'false' }
 
       expect(FeatureManagement.disallow_all_web_crawlers?).to eq(false)
->>>>>>> 70c9a4af
     end
   end
 end