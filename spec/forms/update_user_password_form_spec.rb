--- conflicted
+++ resolved
@@ -65,19 +65,6 @@
 
         expect(mailer).to have_received(:deliver_later)
       end
-<<<<<<< HEAD
-
-      it 'increments password metrics for the password' do
-        params[:password] = 'super salty pickles'
-        stub_email_delivery
-
-        subject.submit(params)
-
-        expect(PasswordMetric.where(metric: 'length', value: 19, count: 1).count).to eq(1)
-        expect(PasswordMetric.where(metric: 'guesses_log10', value: 13.6, count: 1).count).to eq(1)
-      end
-=======
->>>>>>> e448cb17
     end
 
     context 'when the user has an active profile' do
