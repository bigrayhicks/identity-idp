--- conflicted
+++ resolved
@@ -44,6 +44,7 @@
       click_link t('links.sign_in')
       fill_in_credentials_and_submit(user.email, user.password)
       click_submit_default
+      click_continue
 
       expect(current_url).to eq saml_authn_request
 
@@ -122,13 +123,12 @@
       visit new_user_session_url(request_id: sp_request_id)
       fill_in_credentials_and_submit(user.email, user.password)
       click_submit_default
+      click_continue
 
       expect(current_url).to eq saml_authn_request
     end
   end
 
-<<<<<<< HEAD
-=======
   context 'fully signed up user authenticates new sp' do
     let(:user) { create(:user, :signed_up) }
     let(:saml_authn_request) { auth_request.create(saml_settings) }
@@ -163,7 +163,6 @@
     end
   end
 
->>>>>>> f8785959
   context 'fully signed up user is signed in with email and password only' do
     it 'prompts to enter OTP' do
       user = create(:user, :signed_up)
