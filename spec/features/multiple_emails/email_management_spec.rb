--- conflicted
+++ resolved
@@ -19,7 +19,33 @@
     end
   end
 
-<<<<<<< HEAD
+  context 'when adding emails is disabled' do
+    before do
+      allow(FeatureManagement).to receive(:email_addition_enabled?).and_return(false)
+    end
+
+    it 'displays the links for allowing the user to manage their email addresses' do
+      user = create(:user, :signed_up)
+      sign_in_and_2fa_user(user)
+
+      manage_link_path = manage_email_url(id: user.email_addresses.first.id)
+      expect(page).to have_link(t('forms.buttons.manage'), href: manage_link_path)
+    end
+  end
+
+  context 'when adding emails is enabled' do
+    before do
+      allow(FeatureManagement).to receive(:email_addition_enabled?).and_return(true)
+    end
+
+    it 'does not display the links for allowing the user to manage their email addresses' do
+      user = create(:user, :signed_up)
+      sign_in_and_2fa_user(user)
+
+      expect(page).to have_content("#{user.email_addresses.first.email}\nPassword")
+    end
+  end
+
   context 'allows deletion of email address' do
     it 'does not allow last confirmed email to be deleted' do
       user = create(:user, :signed_up, :with_email, email: 'test@example.com ')
@@ -28,7 +54,6 @@
       user.email_addresses.reload
 
       sign_in_and_2fa_user(user)
-      binding.pry
       expect(page).to have_current_path(account_path)
 
       delete_link_not_displayed(confirmed_email)
@@ -84,31 +109,6 @@
         expect(page).to have_current_path(account_path)
         expect(page).to have_content t('email_addresses.delete.success')
       end
-=======
-  context 'when adding emails is disabled' do
-    before do
-      allow(FeatureManagement).to receive(:email_addition_enabled?).and_return(false)
-    end
-
-    it 'displays the links for allowing the user to manage their email addresses' do
-      user = create(:user, :signed_up)
-      sign_in_and_2fa_user(user)
-
-      expect(page).to have_content("#{user.email_addresses.first.email}\nManage")
-    end
-  end
-
-  context 'when adding emails is enabled' do
-    before do
-      allow(FeatureManagement).to receive(:email_addition_enabled?).and_return(true)
-    end
-
-    it 'does not display the links for allowing the user to manage their email addresses' do
-      user = create(:user, :signed_up)
-      sign_in_and_2fa_user(user)
-
-      expect(page).to have_content("#{user.email_addresses.first.email}\nPassword")
->>>>>>> 249f18c8
     end
   end
 end