--- conflicted
+++ resolved
@@ -308,8 +308,6 @@
 
       expect(response).to render_template(:new)
     end
-<<<<<<< HEAD
-=======
 
     it 'logs Pii::EncryptionError' do
       user = create(:user, :signed_up)
@@ -325,7 +323,6 @@
 
       post :create, params: { user: { email: user.email, password: user.password } }
     end
->>>>>>> d9d6ddea
   end
 
   describe '#new' do
