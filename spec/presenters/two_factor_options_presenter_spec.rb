require 'rails_helper'

describe TwoFactorOptionsPresenter do
  include Rails.application.routes.url_helpers

  let(:user) { build(:user) }
  let(:presenter) do
    described_class.new(user, nil)
  end

  it 'supplies a title' do
    expect(presenter.title).to eq \
      t('titles.two_factor_setup')
  end

  it 'supplies a heading' do
    expect(presenter.heading).to eq \
      t('two_factor_authentication.two_factor_choice')
  end

  describe '#options' do
    it 'supplies all the options for a user with no mfa configured' do
      expect(presenter.options.map(&:class)).to eq [
        TwoFactorAuthentication::PhoneSelectionPresenter,
        TwoFactorAuthentication::AuthAppSelectionPresenter,
        TwoFactorAuthentication::WebauthnSelectionPresenter,
        TwoFactorAuthentication::BackupCodeSelectionPresenter,
      ]
    end

    context 'with a user with a phone configured' do
      let(:user) { build(:user, :with_phone) }

      it 'supplies all the options' do
        expect(presenter.options.map(&:class)).to eq [
          TwoFactorAuthentication::PhoneSelectionPresenter,
          TwoFactorAuthentication::AuthAppSelectionPresenter,
          TwoFactorAuthentication::WebauthnSelectionPresenter,
          TwoFactorAuthentication::BackupCodeSelectionPresenter,
        ]
      end
    end

    context 'with a user with totp configured' do
      let(:user) { build(:user, :with_authentication_app) }

      it 'supplies all the options but the auth app' do
        expect(presenter.options.map(&:class)).to eq [
          TwoFactorAuthentication::PhoneSelectionPresenter,
          TwoFactorAuthentication::WebauthnSelectionPresenter,
          TwoFactorAuthentication::BackupCodeSelectionPresenter,
        ]
      end
    end

    context 'with a user with webauthn configured' do
      let(:user) { build(:user, :with_webauthn) }

      it 'supplies all the options' do
        expect(presenter.options.map(&:class)).to eq [
          TwoFactorAuthentication::PhoneSelectionPresenter,
          TwoFactorAuthentication::AuthAppSelectionPresenter,
          TwoFactorAuthentication::WebauthnSelectionPresenter,
          TwoFactorAuthentication::BackupCodeSelectionPresenter,
        ]
      end
    end

    context 'with a user with backup_code configured' do
      let(:user) { build(:user, :with_backup_code) }

      it 'supplies all the options' do
        expect(presenter.options.map(&:class)).to eq [
          TwoFactorAuthentication::PhoneSelectionPresenter,
          TwoFactorAuthentication::AuthAppSelectionPresenter,
          TwoFactorAuthentication::WebauthnSelectionPresenter,
        ]
      end
    end
  end
<<<<<<< HEAD
=======

  describe '#backup_code_option' do
    it 'returns [] when backup_codes are not enabled' do
      allow(FeatureManagement).to receive(:backup_codes_enabled?).and_return(false)
      expect(presenter.send(:backup_code_option)).to eq([])
    end
  end

  describe 'shows correct step indicator' do
    context 'with a user who has not chosen their first option' do
      let(:user) { build(:user) }

      it 'shows user is on step 3 of 4' do
        expect(presenter.step).to eq '3'
      end
    end

    context 'with a user who has chosen their first option' do
      let(:user) { build(:user, :with_webauthn) }

      it 'shows user is on step 4 of 4' do
        expect(presenter.step).to eq '4'
      end
    end
  end
>>>>>>> 36e653c3
end<|MERGE_RESOLUTION|>--- conflicted
+++ resolved
@@ -78,8 +78,6 @@
       end
     end
   end
-<<<<<<< HEAD
-=======
 
   describe '#backup_code_option' do
     it 'returns [] when backup_codes are not enabled' do
@@ -105,5 +103,4 @@
       end
     end
   end
->>>>>>> 36e653c3
 end