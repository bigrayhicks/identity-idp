import React from 'react';
import userEvent from '@testing-library/user-event';
import { waitFor } from '@testing-library/dom';
import render from '../../../support/render';
import DocumentCapture from '../../../../../app/javascript/app/document-capture/components/document-capture';

describe('document-capture/components/document-capture', () => {
  let originalHash;

  beforeEach(() => {
    originalHash = window.location.hash;
  });

  afterEach(() => {
    window.location.hash = originalHash;
  });

  it('renders the form steps', () => {
    const { getByText } = render(<DocumentCapture />);

    const step = getByText('doc_auth.headings.document_capture_front');

    expect(step).to.be.ok();
  });

  it('progresses through steps to completion', async () => {
    const { getByLabelText, getByText, findByText } = render(<DocumentCapture />);

    userEvent.upload(
      getByLabelText('doc_auth.headings.document_capture_front'),
      new window.File([''], 'upload.png', { type: 'image/png' }),
    );
    userEvent.upload(
      getByLabelText('doc_auth.headings.document_capture_back'),
      new window.File([''], 'upload.png', { type: 'image/png' }),
    );
    const continueButton = getByText('forms.buttons.continue');
    await waitFor(() => expect(continueButton.disabled).to.be.false());
    userEvent.click(continueButton);
    userEvent.upload(
      getByLabelText('doc_auth.headings.document_capture_selfie'),
      new window.File([''], 'selfie.png', { type: 'image/png' }),
    );
    const submitButton = getByText('forms.buttons.submit.default');
    await waitFor(() => expect(submitButton.disabled).to.be.false());
    userEvent.click(submitButton);

    const confirmation = await findByText(
<<<<<<< HEAD
      'Finished sending: {"front":"data:image/png;base64,","back":"data:image/png;base64,"}',
=======
      'Finished sending: {"front_image":"data:image/png;base64,","back_image":"data:image/png;base64,","selfie":"data:image/png;base64,"}',
>>>>>>> 29d88b20
    );

    expect(confirmation).to.be.ok();
  });
});<|MERGE_RESOLUTION|>--- conflicted
+++ resolved
@@ -46,11 +46,7 @@
     userEvent.click(submitButton);
 
     const confirmation = await findByText(
-<<<<<<< HEAD
-      'Finished sending: {"front":"data:image/png;base64,","back":"data:image/png;base64,"}',
-=======
       'Finished sending: {"front_image":"data:image/png;base64,","back_image":"data:image/png;base64,","selfie":"data:image/png;base64,"}',
->>>>>>> 29d88b20
     );
 
     expect(confirmation).to.be.ok();
