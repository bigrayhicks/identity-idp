FactoryBot.define do
  Faker::Config.locale = :en

  factory :user do
    transient do
      with { {} }
    end

    confirmed_at { Time.zone.now }
    email { Faker::Internet.safe_email }
    password { '!1a Z@6s' * 16 } # Maximum length password.

<<<<<<< HEAD
=======
    after(:build) do |user, _evaluator|
      if user.email.present? && user.email_address.nil?
        user.email_address = build(:email_address, email: user.email, user: user)
      end
    end

    after(:stub) do |user, _evaluator|
      if user.email.present? && user.email_address.nil?
        user.email_address = build_stubbed(:email_address, email: user.email, user: user)
      end
    end

>>>>>>> ef7ea180
    trait :with_webauthn do
      after(:build) do |user, evaluator|
        if user.webauthn_configurations.empty?
          user.save!
          if user.id.present?
            create(:webauthn_configuration,
                   { user: user }.merge(
                     evaluator.with.slice(:name, :credential_id, :credential_public_key)
                   ))
            user.webauthn_configurations.reload
          else
            user.webauthn_configurations << build(
              :webauthn_configuration,
              evaluator.with.slice(:name, :credential_id, :credential_public_key)
            )
          end
        end
      end

      after(:create) do |user, evaluator|
        if user.webauthn_configurations.empty?
          create(:webauthn_configuration,
                 { user: user }.merge(
                   evaluator.with.slice(:name, :credential_id, :credential_public_key)
                 ))
          user.webauthn_configurations.reload
        end
      end

      after(:stub) do |user, evaluator|
        if user.webauthn_configurations.empty?
          user.webauthn_configurations << build(
            :webauthn_configuration,
            evaluator.with.slice(:name, :credential_id, :credential_public_key)
          )
        end
      end
    end

    trait :with_phone do
      after(:build) do |user, evaluator|
        if user.phone_configurations.empty?
          user.save!
          if user.id.present?
            create(:phone_configuration,
                   { user: user, delivery_preference: user.otp_delivery_preference }.merge(
                     evaluator.with.slice(:phone, :confirmed_at, :delivery_preference, :mfa_enabled)
                   ))
            user.phone_configurations.reload
          else
            user.phone_configurations << build(
              :phone_configuration,
              { delivery_preference: user.otp_delivery_preference }.merge(
                evaluator.with.slice(:phone, :confirmed_at, :delivery_preference, :mfa_enabled)
              )
            )
          end
        end
      end

      after(:create) do |user, evaluator|
        if user.phone_configurations.empty?
          create(:phone_configuration,
                 { user: user, delivery_preference: user.otp_delivery_preference }.merge(
                   evaluator.with.slice(:phone, :confirmed_at, :delivery_preference, :mfa_enabled)
                 ))
          user.phone_configurations.reload
        end
      end

      after(:stub) do |user, evaluator|
        if user.phone_configurations.empty?
          user.phone_configurations << build(
            :phone_configuration,
            { delivery_preference: user.otp_delivery_preference }.merge(
              evaluator.with.slice(:phone, :confirmed_at, :delivery_preference, :mfa_enabled)
            )
          )
        end
      end
    end

    trait :with_piv_or_cac do
      x509_dn_uuid { SecureRandom.uuid }
    end

    trait :with_personal_key do
      after :build do |user|
        PersonalKeyGenerator.new(user).create
      end
    end

    trait :with_authentication_app do
      with_personal_key
      otp_secret_key { ROTP::Base32.random_base32 }
    end

    trait :admin do
      role { :admin }
    end

    trait :tech_support do
      role { :tech }
    end

    trait :signed_up do
      with_phone
      with_personal_key
    end

    trait :unconfirmed do
      confirmed_at { nil }
      password { nil }
    end
  end
end<|MERGE_RESOLUTION|>--- conflicted
+++ resolved
@@ -10,8 +10,6 @@
     email { Faker::Internet.safe_email }
     password { '!1a Z@6s' * 16 } # Maximum length password.
 
-<<<<<<< HEAD
-=======
     after(:build) do |user, _evaluator|
       if user.email.present? && user.email_address.nil?
         user.email_address = build(:email_address, email: user.email, user: user)
@@ -24,7 +22,6 @@
       end
     end
 
->>>>>>> ef7ea180
     trait :with_webauthn do
       after(:build) do |user, evaluator|
         if user.webauthn_configurations.empty?
