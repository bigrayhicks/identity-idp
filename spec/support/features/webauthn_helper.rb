module WebauthnHelper
  def mock_challenge
    allow(WebAuthn).to receive(:credential_creation_options).and_return(
      challenge: challenge.pack('c*')
    )
  end

<<<<<<< HEAD
  def mock_press_button_on_hardware_key_and_fill_in_name_field
    # this is required because the domain is embedded in the supplied attestation object
    allow(WebauthnSetupForm).to receive(:domain_name).and_return('localhost:3000')

    set_hidden_field('attestation_object', attestation_object)
    set_hidden_field('client_data_json', client_data_json)
    fill_in 'name', with: 'mykey'
  end

  def set_hidden_field(id, value)
    first("input##{id}", visible: false).set(value)
=======
  def fill_in_nickname_and_click_continue
    fill_in 'name', with: 'mykey'
    find('#continue-button').click
  end

  def mock_submit_without_pressing_button_on_hardware_key
    page.execute_script("document.getElementById('webauthn_form').submit();")
  end

  def mock_press_button_on_hardware_key
    # this is required because the domain is embedded in the supplied attestation object
    allow(WebauthnSetupForm).to receive(:domain_name).and_return('localhost:3000')

    # simulate javascript that is triggered when the hardware key button is pressed

    set_hidden_field('attestation_object', attestation_object)
    set_hidden_field('client_data_json', client_data_json)

    page.execute_script("document.getElementById('webauthn_form').submit();")
  end

  def set_hidden_field(id, value)
    # hidden fields populated by the webauthn api callback.
    # first("input##{id}", visible: false).set(value) will not work with selenium
    # make them visible so selenium can test.
    page.execute_script("document.getElementById('" + id + "').setAttribute('type','text');")
    find("input##{id}").set(value)
>>>>>>> ef7ea180
  end

  def protocol
    'http://'
  end

  def attestation_object
    <<~HEREDOC
      o2NmbXRoZmlkby11MmZnYXR0U3RtdKJjc2lnWEcwRQIhALPWZKH5+O5MbcTX/si5CWbYExXTgRGmZ3BYDHEQ0zM2AiBLZ
      rHCEXeifub4u0QT2CsIzNF0JfZ42BjI7SLzd33FXGN4NWOBWQLCMIICvjCCAaagAwIBAgIEdIb9wjANBgkqhkiG9w0BAQ
      sFADAuMSwwKgYDVQQDEyNZdWJpY28gVTJGIFJvb3QgQ0EgU2VyaWFsIDQ1NzIwMDYzMTAgFw0xNDA4MDEwMDAwMDBaGA8
      yMDUwMDkwNDAwMDAwMFowbzELMAkGA1UEBhMCU0UxEjAQBgNVBAoMCVl1YmljbyBBQjEiMCAGA1UECwwZQXV0aGVudGlj
      YXRvciBBdHRlc3RhdGlvbjEoMCYGA1UEAwwfWXViaWNvIFUyRiBFRSBTZXJpYWwgMTk1NTAwMzg0MjBZMBMGByqGSM49A
      gEGCCqGSM49AwEHA0IABJVd8633JH0xde/9nMTzGk6HjrrhgQlWYVD7OIsuX2Unv1dAmqWBpQ0KxS8YRFwKE1SKE1PIpO
      WacE5SO8BN6+2jbDBqMCIGCSsGAQQBgsQKAgQVMS4zLjYuMS40LjEuNDE0ODIuMS4xMBMGCysGAQQBguUcAgEBBAQDAgU
      gMCEGCysGAQQBguUcAQEEBBIEEPigEfOMCk0VgAYXER+e3H0wDAYDVR0TAQH/BAIwADANBgkqhkiG9w0BAQsFAAOCAQEA
      MVxIgOaaUn44Zom9af0KqG9J655OhUVBVW+q0As6AIod3AH5bHb2aDYakeIyyBCnnGMHTJtuekbrHbXYXERIn4aKdkPSK
      lyGLsA/A+WEi+OAfXrNVfjhrh7iE6xzq0sg4/vVJoywe4eAJx0fS+Dl3axzTTpYl71Nc7p/NX6iCMmdik0pAuYJegBcTc
      kE3AoYEg4K99AM/JaaKIblsbFh8+3LxnemeNf7UwOczaGGvjS6UzGVI0Odf9lKcPIwYhuTxM5CaNMXTZQ7xq4/yTfC3kP
      WtE4hFT34UJJflZBiLrxG4OsYxkHw/n5vKgmpspB3GfYuYTWhkDKiE8CYtyg87mhhdXRoRGF0YVjESZYN5YgOjGh0NBcP
      ZHZgW4/krrmihjLHmVzzuoMdl2NBAAAAAAAAAAAAAAAAAAAAAAAAAAAAQKqDS1W7h4/KNbFPClTaqeglJdkHUe6OWQIZo
      5iJsTY+Aomll+hR+iMpbRxiKuuK3pYDcJ0dg3Gk2/zXB+4o+LalAQIDJiABIVggH/apoWRf+cr+ViGgqizMcQFz3WTsQA
      Q+bgj5ZDl+d1giWCA+Q7Uff+TEiSLXuT/OtsPil4gRy1ITS4tv8m6n1JLYlw==
    HEREDOC
  end

  def client_data_json
    <<~HEREDOC
      eyJjaGFsbGVuZ2UiOiJncjEycndSVVVIWnFvNkZFSV9ZbEFnIiwib3JpZ2luIjoiaHR0cDovL2xvY2FsaG9zdDozMDAwI
      iwidHlwZSI6IndlYmF1dGhuLmNyZWF0ZSJ9
    HEREDOC
  end

  def challenge
    [130, 189, 118, 175, 4, 84, 80, 118, 106, 163, 161, 68, 35, 246, 37, 2]
  end
end<|MERGE_RESOLUTION|>--- conflicted
+++ resolved
@@ -5,19 +5,6 @@
     )
   end
 
-<<<<<<< HEAD
-  def mock_press_button_on_hardware_key_and_fill_in_name_field
-    # this is required because the domain is embedded in the supplied attestation object
-    allow(WebauthnSetupForm).to receive(:domain_name).and_return('localhost:3000')
-
-    set_hidden_field('attestation_object', attestation_object)
-    set_hidden_field('client_data_json', client_data_json)
-    fill_in 'name', with: 'mykey'
-  end
-
-  def set_hidden_field(id, value)
-    first("input##{id}", visible: false).set(value)
-=======
   def fill_in_nickname_and_click_continue
     fill_in 'name', with: 'mykey'
     find('#continue-button').click
@@ -45,7 +32,6 @@
     # make them visible so selenium can test.
     page.execute_script("document.getElementById('" + id + "').setAttribute('type','text');")
     find("input##{id}").set(value)
->>>>>>> ef7ea180
   end
 
   def protocol
