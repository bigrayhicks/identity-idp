module ControllerHelper
  VALID_PASSWORD = 'salted peanuts are best'.freeze

  def sign_in_as_user(user = create(:user, :signed_up, password: VALID_PASSWORD))
    @request.env['devise.mapping'] = Devise.mappings[:user]
    sign_in user
    user
  end

  def sign_in_before_2fa(user = create(:user, :signed_up))
    sign_in_as_user(user)
    controller.current_user.send_new_otp
    allow(controller).to receive(:user_fully_authenticated?).and_return(false)
    allow(controller).to receive(:signed_in_url).and_return(account_url)
  end

  def stub_sign_in(user = build(:user, password: VALID_PASSWORD))
    allow(request.env['warden']).to receive(:authenticate!).and_return(user)
    allow(request.env['warden']).to receive(:session).and_return(user: {})
    allow(controller).to receive(:user_session).and_return(authn_at: Time.zone.now)
    allow(controller).to receive(:current_user).and_return(user)
    allow(controller).to receive(:confirm_two_factor_authenticated).and_return(true)
    allow(controller).to receive(:user_fully_authenticated?).and_return(true)
    user
  end

  def stub_sign_in_before_2fa(user = build(:user, password: VALID_PASSWORD))
    allow(request.env['warden']).to receive(:authenticate!).and_return(user)
    allow(request.env['warden']).to receive(:session).and_return(user: {})
    allow(controller).to receive(:current_user).and_return(user)
    allow(controller).to receive(:user_fully_authenticated?).and_return(false)
    allow(controller).to receive(:signed_in_url).and_return(account_url)
  end

  def stub_verify_steps_one_and_two(user)
    user_session = {}
    stub_sign_in(user)
    idv_session = Idv::Session.new(user_session: user_session, current_user: user, issuer: nil)
    idv_session.applicant = Proofer::Applicant.new first_name: 'Some', last_name: 'One'
    allow(subject).to receive(:confirm_idv_session_started).and_return(true)
    allow(subject).to receive(:confirm_idv_attempts_allowed).and_return(true)
    allow(subject).to receive(:idv_session).and_return(idv_session)
    allow(subject).to receive(:user_session).and_return(user_session)
  end

  def stub_decorated_user_with_pending_profile(user)
    decorated_user = instance_double(UserDecorator)
    allow(user).to receive(:decorate).and_return(decorated_user)
    allow(decorated_user).to receive(:pending_profile).and_return(pending_profile)
    allow(decorated_user).to receive(:pending_profile_requires_verification?).
      and_return(has_pending_profile)
    decorated_user
  end
<<<<<<< HEAD
=======

  def stub_identity(user, params)
    Identity.new(params.merge(user: user)).save
  end
>>>>>>> f8785959
end

RSpec.configure do |config|
  config.include Devise::Test::ControllerHelpers, type: :controller
  config.include ControllerHelper, type: :controller

  config.before(:example, devise: true, type: :controller) do
    @request.env['devise.mapping'] = Devise.mappings[:user]
  end
end<|MERGE_RESOLUTION|>--- conflicted
+++ resolved
@@ -51,13 +51,10 @@
       and_return(has_pending_profile)
     decorated_user
   end
-<<<<<<< HEAD
-=======
 
   def stub_identity(user, params)
     Identity.new(params.merge(user: user)).save
   end
->>>>>>> f8785959
 end
 
 RSpec.configure do |config|
