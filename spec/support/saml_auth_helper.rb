--- conflicted
+++ resolved
@@ -163,8 +163,9 @@
   end
 
   # generates a SAML response and returns a parsed Nokogiri XML document
-  def generate_saml_response(user, settings = saml_settings)
+  def generate_saml_response(user, settings = saml_settings, link: true)
     # user needs to be signed in in order to generate an assertion
+    link_user_to_identity(user, link, settings)
     sign_in(user)
     saml_get_auth(settings)
   end
@@ -176,8 +177,6 @@
 
   private
 
-<<<<<<< HEAD
-=======
   def link_user_to_identity(user, link, settings)
     return unless link
 
@@ -194,7 +193,6 @@
     settings.authn_context != Saml::Idp::Constants::LOA1_AUTHN_CONTEXT_CLASSREF
   end
 
->>>>>>> f8785959
   def saml_request(settings)
     authn_request(settings).split('SAMLRequest=').last
   end
