--- conflicted
+++ resolved
@@ -168,11 +168,7 @@
     context 'AccountShow instance does not have decrypted_pii' do
       it "returns the user's email" do
         email = 'john@smith.com'
-<<<<<<< HEAD
-        user = User.new(email: email).decorate
-=======
         user = build(:user, email: email).decorate
->>>>>>> ef7ea180
         profile_index = AccountShow.new(decrypted_pii: {}, personal_key: '', decorated_user: user)
 
         expect(profile_index.header_personalization).to eq email
