require 'rails_helper'

describe SessionEncryptor do
  describe '#load' do
    it 'decrypts encrypted session' do
      session = SessionEncryptor.new.dump(foo: 'bar')

      expect(SessionEncryptor.new.load(session)).to eq('foo' => 'bar')
    end
  end

<<<<<<< HEAD
  it 'makes a round trip okay' do
=======
  it 'makes a roundtrip okay across separate instances' do
>>>>>>> c60a20ff
    encryptor1 = SessionEncryptor.new
    encryptor2 = SessionEncryptor.new

    encryptor1.load(encryptor1.dump('asdf' => '1234'))
    encryptor2.load(encryptor2.dump('asdf' => '1234'))

    payload = { 'hello' => 'world' }
    encrypted_text = encryptor1.dump(payload)
    expect(encryptor2.load(encrypted_text)).to eq(payload)
  end

  it 'does not modify the user access key when decrypting a payload encrypted with an old key' do
    old_encryptor = SessionEncryptor.new
    old_payload = old_encryptor.dump('asdf' => '1234')

    new_encryptor = SessionEncryptor.new
    new_payload = new_encryptor.dump('1234' => 'asdf')
    original_cek = new_encryptor.duped_user_access_key.cek

    expect(new_encryptor.load(old_payload)).to eq('asdf' => '1234')
    expect(new_encryptor.duped_user_access_key.cek).to eq(original_cek)

    expect(new_encryptor.load(new_payload)).to eq('1234' => 'asdf')
  end

  describe '#dump' do
    it 'encrypts session' do
      session = SessionEncryptor.new.dump(foo: 'bar')

      expect(session).to_not match 'foo'
      expect(session).to_not match 'bar'
    end
  end
end<|MERGE_RESOLUTION|>--- conflicted
+++ resolved
@@ -9,11 +9,7 @@
     end
   end
 
-<<<<<<< HEAD
-  it 'makes a round trip okay' do
-=======
   it 'makes a roundtrip okay across separate instances' do
->>>>>>> c60a20ff
     encryptor1 = SessionEncryptor.new
     encryptor2 = SessionEncryptor.new
 
