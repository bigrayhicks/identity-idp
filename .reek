Attribute:
  enabled: false
ControlParameter:
  exclude:
    - CustomDeviseFailureApp#i18n_message
    - OpenidConnectRedirector#initialize
    - NoRetryJobs#call
DuplicateMethodCall:
  exclude:
    - ApplicationController#disable_caching
    - IdvFailureConcern#render_failure
    - ServiceProviderSessionDecorator#registration_heading
    - MfaConfirmationController#handle_invalid_password
    - needs_to_confirm_email_change?
    - WorkerHealthChecker#status
    - FileEncryptor#encrypt
    - UserFlowExporter#self.massage_assets
    - BasicAuthUrl#build
    - fallback_to_english
    - Idv::Proofer#load_vendors!
    - Upaya::RandomTools#self.random_weighted_sample
FeatureEnvy:
  exclude:
    - ActiveJob::Logging::LogSubscriber#json_for
    - Ahoy::Store#track_event
    - Aws::SES::Base#deliver
    - CustomDeviseFailureApp#build_options
    - CustomDeviseFailureApp#keys
    - track_registration
    - append_info_to_payload
    - generate_slo_request
    - reauthn?
    - mark_profile_inactive
    - EncryptedSidekiqRedis#zrem
    - UserDecorator#should_acknowledge_personal_key?
    - Pii::Attributes#[]=
    - OpenidConnectLogoutForm#load_identity
    - Idv::ProfileMaker#pii_from_applicant
    - Idv::Step#vendor_validator_result
    - IdvSession#vendor_result_timed_out?
    - ServiceProviderSeeder#run
    - OtpDeliverySelectionForm#unsupported_phone?
    - fallback_to_english
    - UserEncryptedAttributeOverrides#find_with_email
    - Utf8Sanitizer#event_attributes
    - Utf8Sanitizer#remote_ip
    - Idv::Proofer#validate_vendors
InstanceVariableAssumption:
  exclude:
    - User
    - JWT
IrresponsibleModule:
  enabled: false
ManualDispatch:
  exclude:
    - EncryptedSidekiqRedis#respond_to_missing?
NestedIterators:
  exclude:
    - FileEncryptor#encrypt
    - UserFlowExporter#self.massage_html
    - TwilioService#sanitize_phone_number
    - ServiceProviderSeeder#run
NilCheck:
  enabled: false
LongParameterList:
  exclude:
    - IdentityLinker#optional_attributes
    - Idv::ProoferJob#perform
    - Idv::VendorResult#initialize
<<<<<<< HEAD
    - JWT
=======
    - Pii::Attributes#self.new_from_encrypted
>>>>>>> a45b3669
RepeatedConditional:
  exclude:
    - Users::ResetPasswordsController
    - IdvController
    - Idv::Base
    - Rack::Attack
TooManyConstants:
  exclude:
    - Analytics
TooManyInstanceVariables:
  exclude:
    - OpenidConnectAuthorizeForm
    - OpenidConnectRedirector
    - Idv::VendorResult
TooManyStatements:
  max_statements: 6
  exclude:
    - IdvFailureConcern#render_failure
    - OpenidConnect::AuthorizationController#index
    - OpenidConnect::AuthorizationController#store_request
    - SamlIdpAuthConcern#store_saml_request
    - Users::PhoneConfirmationController
    - FileEncryptor#encrypt
    - UserFlowExporter#self.massage_assets
    - UserFlowExporter#self.massage_html
    - UserFlowExporter#self.run
    - Idv::Agent#proof
    - Idv::Proofer#configure_vendors
    - Idv::VendorResult#initialize
    - Upaya::QueueConfig#self.choose_queue_adapter
    - Upaya::RandomTools#self.random_weighted_sample
    - UserFlowFormatter#stop
    - Upaya::QueueConfig#self.choose_queue_adapter
TooManyMethods:
  exclude:
    - Users::ConfirmationsController
    - ApplicationController
    - OpenidConnectAuthorizeForm
    - OpenidConnect::AuthorizationController
    - Idv::Session
    - User
    - Idv::SessionsController
    - ServiceProviderSessionDecorator
    - SessionDecorator
UncommunicativeMethodName:
  exclude:
    - PhoneConfirmationFlow
    - render_401
    - SessionDecorator#registration_bullet_1
    - ServiceProviderSessionDecorator#registration_bullet_1
UnusedPrivateMethod:
  exclude:
    - ApplicationController
    - ActiveJob::Logging::LogSubscriber
    - SamlIdpController
    - Users::PhoneConfirmationController
    - ssn_is_unique
UtilityFunction:
  public_methods_only: true
  exclude:
    - AnalyticsEventJob#perform
    - ApplicationController#default_url_options
    - ApplicationHelper#step_class
    - NullTwilioClient#http_client
    - PersonalKeyFormatter#regexp
    - SessionTimeoutWarningHelper#frequency
    - SessionTimeoutWarningHelper#start
    - SessionTimeoutWarningHelper#warning
    - SessionDecorator
    - WorkerHealthChecker::Middleware#call
    - UserEncryptedAttributeOverrides#create_fingerprint
    - LocaleHelper#locale_url_param
    - IdvSession#timed_out_vendor_error
    - JWT::Signature#sign
'app/controllers':
  InstanceVariableAssumption:
    enabled: false
'spec':
  BooleanParameter:
    exclude:
     - SamlAuthHelper#generate_saml_response
  ControlParameter:
    exclude:
      - complete_idv_session
      - SamlAuthHelper#link_user_to_identity
      - visit_idp_from_sp_with_loa1
      - visit_idp_from_sp_with_loa3
  DuplicateMethodCall:
    enabled: false
  FeatureEnvy:
    enabled: false
  NestedIterators:
    exclude:
      - complete_idv_questions_fail
      - complete_idv_questions_ok
      - create_sidekiq_queues
  NilCheck:
    exclude:
      - complete_idv_questions_fail
      - complete_idv_questions_ok
  TooManyInstanceVariables:
    enabled: false
  TooManyMethods:
    enabled: false
  TooManyStatements:
    enabled: false
  UncommunicativeMethodName:
    exclude:
      - visit_idp_from_sp_with_loa1
      - visit_idp_from_sp_with_loa3
      - visit_idp_from_mobile_app_with_loa1
      - visit_idp_from_oidc_sp_with_loa1
      - visit_idp_from_oidc_sp_with_loa3
  UncommunicativeParameterName:
    exclude:
      - begin_sign_up_with_sp_and_loa
  UncommunicativeVariableName:
    exclude:
      - complete_idv_questions_fail
      - complete_idv_questions_ok
  UtilityFunction:
    enabled: false
exclude_paths:
  - db/migrate
  - spec
  - lib/tasks/<|MERGE_RESOLUTION|>--- conflicted
+++ resolved
@@ -67,11 +67,8 @@
     - IdentityLinker#optional_attributes
     - Idv::ProoferJob#perform
     - Idv::VendorResult#initialize
-<<<<<<< HEAD
     - JWT
-=======
     - Pii::Attributes#self.new_from_encrypted
->>>>>>> a45b3669
 RepeatedConditional:
   exclude:
     - Users::ResetPasswordsController
