class ServiceProviderSessionDecorator
  DEFAULT_LOGO = 'generic.svg'.freeze

  SP_ALERTS = {
    'CBP Trusted Traveler Programs' => {
      i18n_name: 'trusted_traveler',
      learn_more: 'https://login.gov/help/trusted-traveler-programs/sign-in-doesnt-work/',
      exclude_paths: ['/sign_up/enter_email'],
    },
    'USAJOBS' => {
      i18n_name: 'usa_jobs',
      learn_more: 'https://login.gov/help/',
    },
    'SAM' => {
      i18n_name: 'sam',
      learn_more: 'https://login.gov/help/',
    },
  }.freeze

  def initialize(sp:, view_context:, sp_session:, service_provider_request:)
    @sp = sp
    @view_context = view_context
    @sp_session = sp_session
    @service_provider_request = service_provider_request
  end

  delegate :redirect_uris, to: :sp, prefix: true

  def sp_logo
    sp.logo || DEFAULT_LOGO
  end

  def sp_logo_url
    logo = sp_logo
    if RemoteSettingsService.remote?(logo)
      logo
    else
      ActionController::Base.helpers.image_path("sp-logos/#{logo}")
    end
  end

  def return_to_service_provider_partial
    if sp_return_url.present?
      'devise/sessions/return_to_service_provider'
    else
      'shared/null'
    end
  end

  def return_to_sp_from_start_page_partial
    if sp_return_url.present?
      'sign_up/registrations/return_to_sp_from_start_page'
    else
      'shared/null'
    end
  end

  def nav_partial
    'shared/nav_branded'
  end

  def new_session_heading
    I18n.t('headings.sign_in_with_sp', sp: sp_name)
  end

  def registration_heading
    'sign_up/registrations/sp_registration_heading'
  end

  def verification_method_choice
    I18n.t('idv.messages.select_verification_with_sp', sp_name: sp_name)
  end

  def requested_attributes
    sp_session[:requested_attributes].sort
  end

  def sp_name
    sp.friendly_name || sp.agency
  end

  def sp_agency
    sp.agency || sp.friendly_name
  end

  def sp_return_url
<<<<<<< HEAD
    if sp.redirect_uris.present? && request_url.is_a?(String) && openid_connect_redirector.valid?
      openid_connect_redirector.decline_redirect_uri
=======
    if sp.redirect_uris.present? && valid_oidc_request?
      URIService.add_params(
        oidc_redirect_uri,
        error: 'access_denied',
        state: request_params[:state]
      )
>>>>>>> 43859665
    else
      sp.return_to_sp_url
    end
  end

  def cancel_link_url
    view_context.sign_up_start_url(request_id: sp_session[:request_id])
  end

  def failure_to_proof_url
    sp.failure_to_proof_url || sp_return_url
  end

  def sp_alert?(path)
    sp_alert.present? && !sp_alert[:exclude_paths]&.include?(path)
  end

  def sp_alert_name
    SP_ALERTS.dig(sp_name, :i18n_name)
  end

  def sp_alert_learn_more
    SP_ALERTS.dig(sp_name, :learn_more)
  end

  private

  attr_reader :sp, :view_context, :sp_session, :service_provider_request

  def sp_alert
    @sp_alert ||= SP_ALERTS[sp_name]
  end

  def request_url
    sp_session[:request_url] || service_provider_request.url
  end

  def valid_oidc_request?
    return false if request_url.nil?
    authorize_form.valid?
  end

  def authorize_form
    OpenidConnectAuthorizeForm.new(request_params)
  end

  def oidc_redirect_uri
    request_params[:redirect_uri]
  end

  def request_params
    @request_params ||= URIService.params(request_url)
  end
end<|MERGE_RESOLUTION|>--- conflicted
+++ resolved
@@ -84,17 +84,12 @@
   end
 
   def sp_return_url
-<<<<<<< HEAD
-    if sp.redirect_uris.present? && request_url.is_a?(String) && openid_connect_redirector.valid?
-      openid_connect_redirector.decline_redirect_uri
-=======
     if sp.redirect_uris.present? && valid_oidc_request?
       URIService.add_params(
         oidc_redirect_uri,
         error: 'access_denied',
         state: request_params[:state]
       )
->>>>>>> 43859665
     else
       sp.return_to_sp_url
     end
