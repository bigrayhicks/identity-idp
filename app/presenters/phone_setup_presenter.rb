--- conflicted
+++ resolved
@@ -1,7 +1,6 @@
 class PhoneSetupPresenter < SetupPresenter
   include ActionView::Helpers::TranslationHelper
 
-<<<<<<< HEAD
   attr_reader :otp_delivery_preference
 
   def initialize(current_user, user_fully_authenticated, otp_delivery_preference)
@@ -10,8 +9,6 @@
     @otp_delivery_preference = otp_delivery_preference
   end
 
-=======
->>>>>>> 555839f8
   def heading
     t('titles.phone_setup')
   end
