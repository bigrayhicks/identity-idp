--- conflicted
+++ resolved
@@ -31,13 +31,10 @@
     mail(to: email, subject: t('user_mailer.personal_key_sign_in.subject'))
   end
 
-<<<<<<< HEAD
-=======
   def personal_key_regenerated(email)
     mail(to: email, subject: t('user_mailer.personal_key_regenerated.subject'))
   end
 
->>>>>>> e265d2dd
   def account_reset_request(email_address, account_reset)
     @token = account_reset&.request_token
     mail(to: email_address.email, subject: t('user_mailer.account_reset_request.subject'))
