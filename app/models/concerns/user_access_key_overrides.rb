# In order to perform scrypt calculation of password in a single
# place for both password and PII encryption, we override
# a few methods to build the encrypted_password via UserAccessKey
#
module UserAccessKeyOverrides
  extend ActiveSupport::Concern

  attr_reader :personal_key

  def valid_password?(password)
    result = Encryption::PasswordVerifier.verify(
      password: password,
      digest: encrypted_password_digest
    )
    log_password_verification_failure unless result
    result
  end

  def password=(new_password)
    @password = new_password
    return if @password.blank?
    self.encrypted_password_digest = Encryption::PasswordVerifier.digest(@password)
  end

  def valid_personal_key?(normalized_personal_key)
    Encryption::PasswordVerifier.verify(
      password: normalized_personal_key,
      digest: encrypted_recovery_code_digest
    )
  end

<<<<<<< HEAD
=======
  def valid_recovery_code?(normalized_recovery_code)
    Encryption::PasswordVerifier.verify(
      password: normalized_recovery_code,
      digest: encrypted_recovery_code_digest
    )

  end

  def personal_key
    @personal_key
  end

>>>>>>> 85485da3
  def personal_key=(new_personal_key)
    return if new_personal_key.blank?
    self.encrypted_recovery_code_digest = Encryption::PasswordVerifier.digest(new_personal_key)
  end

  # This is a devise method, which we are overriding. This should not be removed
  # as Devise depends on this for things like building the key to use when
  # storing the user in the session.
  def authenticatable_salt
    return if encrypted_password_digest.blank?
    Encryption::PasswordVerifier::PasswordDigest.parse_from_string(
      encrypted_password_digest
    ).password_salt
  end

  private

  def log_password_verification_failure
    metadata = {
      event: 'Failure to validate password',
      uuid: uuid,
      timestamp: Time.zone.now,
    }
    Rails.logger.info(metadata.to_json)
  end
end<|MERGE_RESOLUTION|>--- conflicted
+++ resolved
@@ -29,8 +29,6 @@
     )
   end
 
-<<<<<<< HEAD
-=======
   def valid_recovery_code?(normalized_recovery_code)
     Encryption::PasswordVerifier.verify(
       password: normalized_recovery_code,
@@ -43,7 +41,6 @@
     @personal_key
   end
 
->>>>>>> 85485da3
   def personal_key=(new_personal_key)
     return if new_personal_key.blank?
     self.encrypted_recovery_code_digest = Encryption::PasswordVerifier.digest(new_personal_key)
