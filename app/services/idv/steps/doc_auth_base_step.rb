# rubocop:disable Metrics/ClassLength
module Idv
  module Steps
    class DocAuthBaseStep < Flow::BaseStep
<<<<<<< HEAD
      include IdvSession
      GOOD_RESULT = 1
      FYI_RESULT = 2

=======
>>>>>>> b3288402
      def initialize(flow)
        super(flow, :doc_auth)
      end

      private

      def image
        uploaded_image = flow_params[:image]
        return uploaded_image if uploaded_image.present?
        DataUrlImage.new(flow_params[:image_data_url])
      end

      def front_image
        uploaded_image = flow_params[:front_image]
        return uploaded_image if uploaded_image.present?
        DataUrlImage.new(flow_params[:front_image_data_url])
      end

      def back_image
        uploaded_image = flow_params[:back_image]
        return uploaded_image if uploaded_image.present?
        DataUrlImage.new(flow_params[:back_image_data_url])
      end

      def selfie_image
        return nil unless liveness_checking_enabled?
        uploaded_image = flow_params[:selfie_image]
        return uploaded_image if uploaded_image.present?
        DataUrlImage.new(flow_params[:selfie_image_data_url])
      end

      def doc_auth_client
        @doc_auth_client ||= begin
          case doc_auth_vendor
          when 'acuant'
            ::Acuant::AcuantClient.new
          when 'mock'
            ::DocAuthMock::DocAuthMockClient.new
          else
            raise "#{doc_auth_vendor} is not a valid doc auth vendor"
          end
        end
      end

      ##
      # The `acuant_simulator` config is deprecated. The logic to switch vendors
      # based on its value can be removed once FORCE_ACUANT_CONFIG_UPGRADE in
      # acuant_simulator_config_validation.rb has been set to true for at least
      # a deploy cycle.
      #
      def doc_auth_vendor
        vendor_from_config = Figaro.env.doc_auth_vendor
        if vendor_from_config.blank?
          return Figaro.env.acuant_simulator == 'true' ? 'mock' : 'acuant'
        end
        vendor_from_config
      end

      def idv_throttle_params
        [current_user.id, :idv_resolution]
      end

      def attempter_increment
        Throttler::Increment.call(*idv_throttle_params)
      end

      def attempter_throttled?
        Throttler::IsThrottled.call(*idv_throttle_params)
      end

      def idv_failure(result)
        attempter_increment
        if attempter_throttled?
          redirect_to idv_session_errors_failure_url
        else
          redirect_to idv_session_errors_warning_url
        end
        result
      end

      def save_proofing_components
        Db::ProofingComponent::Add.call(user_id, :document_check, doc_auth_vendor)
        Db::ProofingComponent::Add.call(user_id, :document_type, 'state_id')
        return unless liveness_checking_enabled?
        Db::ProofingComponent::Add.call(user_id, :liveness_check, doc_auth_vendor)
      end

      def extract_pii_from_doc(response)
        flow_session[:pii_from_doc] = response.pii_from_doc.merge(
          uuid: current_user.uuid,
          phone: current_user.phone_configurations.take&.phone,
        )
      end

      def user_id_from_token
        flow_session[:doc_capture_user_id]
      end

      def post_front_image
        return throttled_response if throttled_else_increment

        result = DocAuthClient.client.post_front_image(
          image: image.read,
          instance_id: flow_session[:instance_id],
        )
        add_cost(:acuant_front_image)
        result
      end

      def post_back_image
        return throttled_response if throttled_else_increment

        result = DocAuthClient.client.post_back_image(
          image: image.read,
          instance_id: flow_session[:instance_id],
        )
        add_cost(:acuant_back_image)
        result
      end

      def post_images(front, back, selfie)
        return throttled_response if throttled_else_increment

        result = DocAuthClient.client.post_images(
          front_image: front,
          back_image: back,
          selfie_image: selfie,
          liveness_checking_enabled: liveness_checking_enabled?,
        )
        # DP: should these cost recordings happen in the doc_auth_client?
        add_costs(result)
        result
      end

      def throttled
        redirect_to throttled_url
        [false, I18n.t('errors.doc_auth.acuant_throttle')]
      end

      def throttled_response
        redirect_to throttled_url
        ::Acuant::Response.new(
          success: false,
          errors: [I18n.t('errors.doc_auth.acuant_throttle')],
        )
      end

      def throttled_url
        return idv_session_errors_throttled_url unless @flow.class == Idv::Flows::RecoveryFlow
        idv_session_errors_recovery_throttled_url
      end

      def throttled_else_increment
        Throttler::IsThrottledElseIncrement.call(user_id, :idv_acuant)
      end

      def user_id
        current_user ? current_user.id : user_id_from_token
      end

      def add_cost(token)
        issuer = sp_session[:issuer].to_s
        Db::SpCost::AddSpCost.call(issuer, 2, token)
        Db::ProofingCost::AddUserProofingCost.call(user_id, token)
      end

      def add_costs(result)
        add_cost(:acuant_front_image)
        add_cost(:acuant_back_image)
        add_cost(:acuant_selfie) if liveness_checking_enabled?
        add_cost(:acuant_result) if result.to_h[:billed]
      end

      def sp_session
        session.fetch(:sp, {})
      end

      def mark_selfie_step_complete_unless_liveness_checking_is_enabled
        mark_step_complete(:selfie) unless liveness_checking_enabled?
      end

      def mark_document_capture_or_image_upload_steps_complete
        if FeatureManagement.document_capture_step_enabled?
          mark_step_complete(:front_image)
          mark_step_complete(:back_image)
          mark_step_complete(:selfie)
          mark_step_complete(:mobile_front_image)
          mark_step_complete(:mobile_back_image)
        else
          mark_step_complete(:document_capture)
          mark_step_complete(:mobile_document_capture)
        end
      end

      def mobile?
        client = DeviceDetector.new(request.user_agent)
        client.device_type != 'desktop'
      end

      delegate :idv_session, :session, to: :@flow
    end
  end
end

# rubocop:enable Metrics/ClassLength<|MERGE_RESOLUTION|>--- conflicted
+++ resolved
@@ -2,13 +2,8 @@
 module Idv
   module Steps
     class DocAuthBaseStep < Flow::BaseStep
-<<<<<<< HEAD
       include IdvSession
-      GOOD_RESULT = 1
-      FYI_RESULT = 2
-
-=======
->>>>>>> b3288402
+
       def initialize(flow)
         super(flow, :doc_auth)
       end
