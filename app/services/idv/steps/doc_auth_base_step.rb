--- conflicted
+++ resolved
@@ -103,15 +103,9 @@
         return throttled_response if throttled_else_increment
 
         result = DocAuthClient.client.post_images(
-<<<<<<< HEAD
           front_image: front,
           back_image: back,
           selfie_image: selfie,
-=======
-          front_image: front_image.read,
-          back_image: back_image.read,
-          selfie_image: selfie_image&.read,
->>>>>>> 25020b01
           liveness_checking_enabled: liveness_checking_enabled?,
         )
         # DP: should these cost recordings happen in the doc_auth_client?
