# rubocop:disable Lint/UnusedMethodArgument
module DocAuthMock
  class DocAuthMockClient
    class << self
      attr_reader :response_mocks
      attr_accessor :last_uploaded_front_image
      attr_accessor :last_uploaded_back_image
      attr_accessor :last_uploaded_selfie_image
    end

    def self.mock_response!(method:, response:)
      @response_mocks ||= {}
      @response_mocks[method.to_sym] = response
    end

    def self.reset!
      @response_mocks = {}
      @last_uploaded_front_image = nil
      @last_uploaded_back_image = nil
      @last_uploaded_selfie_image = nil
    end

    def create_document
      return mocked_response_for_method(__method__) if method_mocked?(__method__)

      instance_id = SecureRandom.uuid
      Responses::CreateDocumentResponse.new(success: true, errors: [], instance_id: instance_id)
    end

    def post_front_image(image:, instance_id:)
      return mocked_response_for_method(__method__) if method_mocked?(__method__)

      self.class.last_uploaded_front_image = image
      Acuant::Response.new(success: true)
    end

    def post_back_image(image:, instance_id:)
      return mocked_response_for_method(__method__) if method_mocked?(__method__)

      self.class.last_uploaded_back_image = image
      Acuant::Response.new(success: true)
    end

<<<<<<< HEAD
    def post_images(front_image:, back_image:, instance_id: nil)
=======
    def post_selfie(image:, instance_id:)
      return mocked_response_for_method(__method__) if method_mocked?(__method__)

      self.class.last_uploaded_selfie_image = image
      Acuant::Response.new(success: true)
    end

    # rubocop:disable Metrics/AbcSize
    def post_images(front_image:, back_image:, selfie_image:,
                    liveness_checking_enabled: nil, instance_id: nil)
>>>>>>> 8a263ed9
      return mocked_response_for_method(__method__) if method_mocked?(__method__)

      unless instance_id
        document = create_document
        return document unless document.success?

        instance_id = create_document.instance_id
      end

<<<<<<< HEAD
=======
      instance_id ||= create_document.instance_id
>>>>>>> 8a263ed9
      front_response = post_front_image(image: front_image, instance_id: instance_id)
      back_response = post_back_image(image: back_image, instance_id: instance_id)
      response = merge_post_responses(front_response, back_response)
      results = check_results(response, instance_id)
      if results.success? && liveness_checking_enabled
        pii = results.pii_from_doc
        selfie_response = post_selfie(image: selfie_image, instance_id: instance_id)
        Acuant::Responses::ResponseWithPii.new(selfie_response, pii)
      else
        results
      end
    end
    # rubocop:enable Metrics/AbcSize

    def get_results(instance_id:)
      return mocked_response_for_method(__method__) if method_mocked?(__method__)

      ResultResponseBuilder.new(self.class.last_uploaded_back_image).call
    end

    private

    def method_mocked?(method_name)
      mocked_response_for_method(method_name).present?
    end

    def mocked_response_for_method(method_name)
      return if self.class.response_mocks.nil?

      self.class.response_mocks[method_name.to_sym]
    end

    def check_results(post_response, instance_id)
      if post_response.success?
        fetch_doc_auth_results(instance_id)
      else
        failure(post_response.errors.first, post_response.to_h)
      end
    end

    def fetch_doc_auth_results(instance_id)
      results_response = get_results(instance_id: instance_id)
      return handle_document_verification_failure(results_response) unless results_response.success?

      results_response
    end

    def handle_document_verification_failure(get_results_response)
      extra = get_results_response.to_h.merge(
        notice: I18n.t('errors.doc_auth.general_info'),
      )
      failure(get_results_response.errors.first, extra)
    end

    def merge_post_responses(front_response, back_response)
      Acuant::Response.new(
        success: front_response.success? && back_response.success?,
        errors: (front_response.errors || []) + (back_response.errors || []),
        exception: front_response.exception || back_response.exception,
        extra: { front_response: front_response, back_response: back_response },
      )
    end

    def failure(message, extra = nil)
      form_response_params = { success: false, errors: { message: message } }
      if extra.present?
        form_response_params[:extra] = extra unless extra.nil?
      end
      FormResponse.new(form_response_params)
    end
  end
end
# rubocop:enable Lint/UnusedMethodArgument<|MERGE_RESOLUTION|>--- conflicted
+++ resolved
@@ -41,9 +41,6 @@
       Acuant::Response.new(success: true)
     end
 
-<<<<<<< HEAD
-    def post_images(front_image:, back_image:, instance_id: nil)
-=======
     def post_selfie(image:, instance_id:)
       return mocked_response_for_method(__method__) if method_mocked?(__method__)
 
@@ -54,20 +51,12 @@
     # rubocop:disable Metrics/AbcSize
     def post_images(front_image:, back_image:, selfie_image:,
                     liveness_checking_enabled: nil, instance_id: nil)
->>>>>>> 8a263ed9
       return mocked_response_for_method(__method__) if method_mocked?(__method__)
 
-      unless instance_id
-        document = create_document
-        return document unless document.success?
+      document = create_document
+      return document unless document.success?
 
-        instance_id = create_document.instance_id
-      end
-
-<<<<<<< HEAD
-=======
       instance_id ||= create_document.instance_id
->>>>>>> 8a263ed9
       front_response = post_front_image(image: front_image, instance_id: instance_id)
       back_response = post_back_image(image: back_image, instance_id: instance_id)
       response = merge_post_responses(front_response, back_response)
