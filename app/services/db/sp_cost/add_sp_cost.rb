--- conflicted
+++ resolved
@@ -21,11 +21,7 @@
         return unless TOKEN_WHITELIST.index(token.to_sym)
         sp = ServiceProvider.find_by(issuer: issuer)
         agency_id = sp ? sp.agency_id : 0
-<<<<<<< HEAD
         ::SpCost.create(issuer: issuer, ial: ial, agency_id: agency_id.to_i, cost_type: token)
-=======
-        ::SpCost.create(issuer: issuer, agency_id: agency_id.to_i, cost_type: token)
->>>>>>> 7e588053
       end
     end
   end
