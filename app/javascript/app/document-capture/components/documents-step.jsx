--- conflicted
+++ resolved
@@ -9,8 +9,8 @@
 /**
  * @typedef DocumentsStepValue
  *
- * @prop {DataURLFile=} front_image Front image value.
- * @prop {DataURLFile=} back_image  Back image value.
+ * @prop {DataURLFile=} front Front image value.
+ * @prop {DataURLFile=} back  Back image value.
  */
 
 /**
@@ -68,22 +68,6 @@
   );
 }
 
-<<<<<<< HEAD
-DocumentsStep.propTypes = {
-  value: PropTypes.shape({
-    front: PropTypes.instanceOf(DataURLFile),
-    back: PropTypes.instanceOf(DataURLFile),
-  }),
-  onChange: PropTypes.func,
-};
-
-DocumentsStep.defaultProps = {
-  value: {},
-  onChange: () => {},
-};
-
-=======
->>>>>>> 25020b01
 /**
  * Returns true if the step is valid for the given values, or false otherwise.
  *
