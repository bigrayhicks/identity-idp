module SamlIdpAuthConcern
  extend ActiveSupport::Concern

  included do
    before_action :validate_saml_request, only: :auth
    before_action :validate_service_provider_and_authn_context, only: :auth
    before_action :store_saml_request, only: :auth
    before_action :add_sp_metadata_to_session, only: :auth
  end

  private

  def validate_service_provider_and_authn_context
    @saml_request_validator = SamlRequestValidator.new

    @result = @saml_request_validator.call(
      service_provider: current_service_provider,
      authn_context: requested_authn_context,
      nameid_format: saml_request.name_id_format
    )

    return if @result.success?

    analytics.track_event(Analytics::SAML_AUTH, @result.to_h)
    render 'saml_idp/auth/error', status: :bad_request
  end

  def store_saml_request
    @request_id = SecureRandom.uuid
    ServiceProviderRequest.find_or_create_by(uuid: @request_id) do |sp_request|
      sp_request.issuer = current_issuer
      sp_request.loa = requested_authn_context
      sp_request.url = request.original_url
      sp_request.requested_attributes = requested_attributes
    end
  end

  def add_sp_metadata_to_session
    StoreSpMetadataInSession.new(session: session, request_id: @request_id).call
  end

  def requested_authn_context
    @requested_authn_context ||= saml_request.requested_authn_context || default_authn_context
  end

  def default_authn_context
    Saml::Idp::Constants::LOA1_AUTHN_CONTEXT_CLASSREF
  end

  def link_identity_from_session_data
<<<<<<< HEAD
    IdentityLinker.new(
      current_user,
      current_issuer
    ).link_identity(
      ial: loa3_requested? ? 3 : 1
    )
=======
    IdentityLinker.new(current_user, current_issuer).link_identity(ial: ial_level)
>>>>>>> f8785959
  end

  def identity_needs_verification?
    loa3_requested? && current_user.decorate.identity_not_verified?
  end

  def loa3_requested?
    requested_authn_context == Saml::Idp::Constants::LOA3_AUTHN_CONTEXT_CLASSREF
  end

  def active_identity
    current_user.last_identity
  end

  def encode_authn_response(principal, opts)
    build_asserted_attributes(principal)
    super(principal, opts)
  end

  def attribute_asserter(principal)
    AttributeAsserter.new(
      user: principal,
      service_provider: current_service_provider,
      authn_request: saml_request,
      decrypted_pii: decrypted_pii
    )
  end

  def decrypted_pii
    cacher = Pii::Cacher.new(current_user, user_session)
    cacher.fetch
  end

  def build_asserted_attributes(principal)
    asserter = attribute_asserter(principal)
    asserter.build
  end

  def saml_response
    encode_response(
      current_user,
      authn_context_classref: requested_authn_context,
      reference_id: active_identity.session_uuid,
      encryption: current_service_provider.encryption_opts,
      signature: rotation_signature_opts
    )
  end

  def rotation_signature_opts
    return {} unless SamlCertRotationManager.use_new_secrets_for_request?(request)
    {
      x509_certificate: SamlCertRotationManager.new_certificate,
      secret_key: SamlCertRotationManager.new_secret_key,
    }
  end

  def current_service_provider
    @_sp ||= ServiceProvider.from_issuer(current_issuer)
  end

  def current_issuer
    @_issuer ||= saml_request.service_provider.identifier
  end

  def requested_attributes
    @_attributes ||= SamlRequestPresenter.new(
      request: saml_request, service_provider: current_service_provider
    ).requested_attributes
  end
end<|MERGE_RESOLUTION|>--- conflicted
+++ resolved
@@ -48,20 +48,15 @@
   end
 
   def link_identity_from_session_data
-<<<<<<< HEAD
-    IdentityLinker.new(
-      current_user,
-      current_issuer
-    ).link_identity(
-      ial: loa3_requested? ? 3 : 1
-    )
-=======
     IdentityLinker.new(current_user, current_issuer).link_identity(ial: ial_level)
->>>>>>> f8785959
   end
 
   def identity_needs_verification?
     loa3_requested? && current_user.decorate.identity_not_verified?
+  end
+
+  def ial_level
+    loa3_requested? ? 3 : 1
   end
 
   def loa3_requested?
