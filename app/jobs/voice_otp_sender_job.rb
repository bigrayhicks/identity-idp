class VoiceOtpSenderJob < ApplicationJob
  include Rails.application.routes.url_helpers
  include LocaleHelper

  queue_as :voice

  # rubocop:disable Lint/UnusedMethodArgument
  # locale is an argument used for the Twilio/Authy Verify service, which uses
  # a localized message for delivering OTPs via SMS and Voice. As of this
  # writing, we are only using Verify for non-US SMS, but we might expand
  # to Voice later.
  def perform(code:, phone:, otp_created_at:, locale: nil)
<<<<<<< HEAD
    send_otp(TwilioService.new, code, phone) if otp_valid?(otp_created_at)
=======
    send_otp(TwilioService::Utils.new, code, phone) if otp_valid?(otp_created_at)
>>>>>>> 19212580
  end
  # rubocop:enable Lint/UnusedMethodArgument

  private

  def otp_valid?(otp_created_at)
    time_zone = Time.zone
    time_zone.now < time_zone.parse(otp_created_at) + Devise.direct_otp_valid_for
  end

  def send_otp(twilio_service, code, phone)
    twilio_service.place_call(
      to: phone,
      url: BasicAuthUrl.build(
        voice_otp_url(
          encrypted_code: cipher.encrypt(code),
          locale: locale_url_param
        )
      ),
      record: Figaro.env.twilio_record_voice == 'true'
    )
  end

  def cipher
    Gibberish::AES.new(Figaro.env.attribute_encryption_key)
  end
end<|MERGE_RESOLUTION|>--- conflicted
+++ resolved
@@ -10,11 +10,7 @@
   # writing, we are only using Verify for non-US SMS, but we might expand
   # to Voice later.
   def perform(code:, phone:, otp_created_at:, locale: nil)
-<<<<<<< HEAD
-    send_otp(TwilioService.new, code, phone) if otp_valid?(otp_created_at)
-=======
     send_otp(TwilioService::Utils.new, code, phone) if otp_valid?(otp_created_at)
->>>>>>> 19212580
   end
   # rubocop:enable Lint/UnusedMethodArgument
 
