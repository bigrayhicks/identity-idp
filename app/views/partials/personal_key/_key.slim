<<<<<<< HEAD
.bg-light-blue.bg-personal-key.pl4.pr4
  p.bold.center.mt1.pt1.pb1.fs-20p
    = t('users.personal_key.header')
  .my4.px0.sm-px1.py2.center.bg-white.bw2.separator-text.bg-pk-box
=======
.bg-light-blue.bg-personal-key
  p.bold.center.mt1.pt1.fs-20p
    = t('users.personal_key.header')
  .mt4.mb4.px0.sm-px1.py2.center.bg-white.bw2.separator-text.bg-pk-box
>>>>>>> ef7ea180
    - code.split('-').each do |word|
      .inline.fs-20p.bold.navy.monospace(data-personal-key='word')
        = word

<<<<<<< HEAD
  .center.h5.mt2.pb2.fs-13p
=======
  .center.h5.mt5.mb1.pt1.pb2.fs-12p
>>>>>>> ef7ea180
    = t('users.personal_key.generated_on_html',
        date: content_tag(:strong, I18n.l(Time.zone.today, format: '%B %d, %Y')))<|MERGE_RESOLUTION|>--- conflicted
+++ resolved
@@ -1,22 +1,11 @@
-<<<<<<< HEAD
-.bg-light-blue.bg-personal-key.pl4.pr4
-  p.bold.center.mt1.pt1.pb1.fs-20p
-    = t('users.personal_key.header')
-  .my4.px0.sm-px1.py2.center.bg-white.bw2.separator-text.bg-pk-box
-=======
 .bg-light-blue.bg-personal-key
   p.bold.center.mt1.pt1.fs-20p
     = t('users.personal_key.header')
   .mt4.mb4.px0.sm-px1.py2.center.bg-white.bw2.separator-text.bg-pk-box
->>>>>>> ef7ea180
     - code.split('-').each do |word|
       .inline.fs-20p.bold.navy.monospace(data-personal-key='word')
         = word
 
-<<<<<<< HEAD
-  .center.h5.mt2.pb2.fs-13p
-=======
   .center.h5.mt5.mb1.pt1.pb2.fs-12p
->>>>>>> ef7ea180
     = t('users.personal_key.generated_on_html',
         date: content_tag(:strong, I18n.l(Time.zone.today, format: '%B %d, %Y')))