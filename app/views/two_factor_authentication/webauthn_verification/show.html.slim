- title t('titles.present_webauthn')

h1.h3.my0 = t('two_factor_authentication.webauthn_header_text')
.no-spinner
  p.mt-tiny.mb3 = t('instructions.mfa.webauthn.confirm_webauthn_html')

= form_tag(login_two_factor_webauthn_path, method: :patch, role: 'form', class: 'mb1',
  id: 'webauthn_form') do
  = hidden_field_tag :user_challenge,
    '[' + user_session[:webauthn_challenge].split.join(',') + ']', id: 'user_challenge'
  = hidden_field_tag :credential_ids, @presenter.credential_ids, id: 'credential_ids'
  = hidden_field_tag :credential_id, '', id: 'credential_id'
  = hidden_field_tag :authenticator_data, '', id: 'authenticator_data'
  = hidden_field_tag :signature, '', id: 'signature'
  = hidden_field_tag :client_data_json, '', id: 'client_data_json'
  = hidden_field_tag 'ga_client_id', '', class: 'ga-client-id'
<<<<<<< HEAD
=======
  = submit_tag t('forms.buttons.submit.default'), id: 'submit-button', class: 'hidden'
.spinner[id='spinner']
  .col-12.center
    = image_tag(asset_url('spinner.gif'),
            srcset: asset_url('spinner@2x.gif'),
            height: 144,
            width: 144,
            alt: '')
h2.h4.half-center = t('forms.webauthn_setup.instructions_title')
p.half-center = t('forms.webauthn_setup.login_text')
>>>>>>> e9385c72

  #webauthn-auth-in-progress
    .spinner[id='spinner']
      .col-12.center.mb2
        = image_tag(asset_url('spinner.gif'),
                srcset: asset_url('spinner@2x.gif'),
                height: 144,
                width: 144,
                alt: '')
    h2.h4.half-center = t('forms.webauthn_setup.instructions_title')
    p.half-center = t('forms.webauthn_setup.login_text')
    = render 'shared/fallback_links', presenter: @presenter
  #webauthn-auth-successful.hidden
    .col-12.center.mb2
      = image_tag(asset_url('webauthn-verified.svg'),
        height: 144,
        width: 144,
        alt: '')
    h2.h4.half-center.mt3 = t('two_factor_authentication.webauthn_verified.header')
    p.half-center = t('two_factor_authentication.webauthn_verified.info')
    .border.border-light-blue.rounded-lg.px2.py1.mt3
      = check_box_tag 'remember_device', true, false, class: 'mr1'
      = label_tag 'remember_device',
        t('forms.messages.remember_device'),
        class: 'blue mt-1p'
    = submit_tag t('forms.buttons.continue'), class: 'btn btn-primary sm-col-6 col-12 btn-wide my3'

= render 'shared/cancel', link: @presenter.cancel_link

== javascript_pack_tag 'clipboard'
== javascript_pack_tag 'webauthn-authenticate'<|MERGE_RESOLUTION|>--- conflicted
+++ resolved
@@ -14,20 +14,6 @@
   = hidden_field_tag :signature, '', id: 'signature'
   = hidden_field_tag :client_data_json, '', id: 'client_data_json'
   = hidden_field_tag 'ga_client_id', '', class: 'ga-client-id'
-<<<<<<< HEAD
-=======
-  = submit_tag t('forms.buttons.submit.default'), id: 'submit-button', class: 'hidden'
-.spinner[id='spinner']
-  .col-12.center
-    = image_tag(asset_url('spinner.gif'),
-            srcset: asset_url('spinner@2x.gif'),
-            height: 144,
-            width: 144,
-            alt: '')
-h2.h4.half-center = t('forms.webauthn_setup.instructions_title')
-p.half-center = t('forms.webauthn_setup.login_text')
->>>>>>> e9385c72
-
   #webauthn-auth-in-progress
     .spinner[id='spinner']
       .col-12.center.mb2
