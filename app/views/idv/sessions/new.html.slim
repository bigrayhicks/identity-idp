--- conflicted
+++ resolved
@@ -74,10 +74,6 @@
   .mt3
     button type='submit' class='btn btn-primary btn-wide sm-col-6 col-12'
       = t('forms.buttons.continue')
-<<<<<<< HEAD
+
 .mt2.pt1.border-top
-  = link_to t('links.cancel'), idv_cancel_step_path(step: :profile), class: 'h5'
-= render @view_model.modal_partial, view_model: @view_model
-=======
-= render 'shared/cancel', link: idv_cancel_path
->>>>>>> 109485d1
+  = link_to t('links.cancel'), idv_cancel_step_path(step: :profile), class: 'h5'