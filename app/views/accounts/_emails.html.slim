.clearfix.border-top.border-blue-light
  .p2.col.col-12
    .col.col-6.bold
      = t('account.index.email')
    .right-align.col.col-6
      .btn.btn-account-action.rounded-lg.bg-light-blue
  - current_user.email_addresses.each do |email|
    .p2.col.col-12.border-top.border-blue-light.account-list-item
      .col.col-8.sm-6.truncate
        = email.email
      .col.col-4.sm-6.right-align
<<<<<<< HEAD
        = render @view_model.manage_action_partial,
          path: manage_email_url(id: email.id),
          name: t('account.index.email')
        - if EmailPolicy.new(current_user).can_delete_email?(email)
          ' &nbsp; &nbsp;
          = render @view_model.delete_action_partial,
            path: manage_email_confirm_delete_url(id: email.id)
=======
        - unless FeatureManagement.email_addition_enabled?
          = render @view_model.manage_action_partial,
            path: manage_email_url(id: email.id),
            name: ''
>>>>>>> 249f18c8
<|MERGE_RESOLUTION|>--- conflicted
+++ resolved
@@ -9,17 +9,11 @@
       .col.col-8.sm-6.truncate
         = email.email
       .col.col-4.sm-6.right-align
-<<<<<<< HEAD
-        = render @view_model.manage_action_partial,
-          path: manage_email_url(id: email.id),
-          name: t('account.index.email')
+        - unless FeatureManagement.email_addition_enabled?
+          = render @view_model.manage_action_partial,
+            path: manage_email_url(id: email.id),
+            name: t('account.index.email')
         - if EmailPolicy.new(current_user).can_delete_email?(email)
           ' &nbsp; &nbsp;
           = render @view_model.delete_action_partial,
-            path: manage_email_confirm_delete_url(id: email.id)
-=======
-        - unless FeatureManagement.email_addition_enabled?
-          = render @view_model.manage_action_partial,
-            path: manage_email_url(id: email.id),
-            name: ''
->>>>>>> 249f18c8
+            path: manage_email_confirm_delete_url(id: email.id)