--- conflicted
+++ resolved
@@ -14,11 +14,6 @@
       verify_message: "%{code} est votre code de confirmation %{app}. Utilisez-le
         pour confirmer votre numéro de téléphone. Ce code expirera dans %{expiration}
         minutes."
-<<<<<<< HEAD
-    sms_personal_key_sign_in_notifier_job:
-      message: Votre clé personnelle a été utilisée pour vous connecter à votre compte
-        login.gov. Si ce n’était pas vous, changez votre mot de passe et contactez-nous
-=======
     sms_personal_key_regeneration_notifier_job:
       message: Une nouvelle clé personnelle a été émise pour votre compte %{app}.
         Si vous ne l'avez pas demandée, réinitialisez votre mot de passe et contactez-nous
@@ -26,5 +21,4 @@
     sms_personal_key_sign_in_notifier_job:
       message: Votre clé personnelle a été utilisée pour vous connecter à votre compte
         %{app}. Si ce n’était pas vous, changez votre mot de passe et contactez-nous
->>>>>>> e265d2dd
         à security@login.gov.