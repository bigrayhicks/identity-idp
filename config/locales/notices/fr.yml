--- conflicted
+++ resolved
@@ -48,12 +48,4 @@
     use_diff_email:
       link: utilisez une adresse courriel différente
       text_html: Or, %{link}
-<<<<<<< HEAD
-    webauthn_added: Vous avez ajouté une clé de sécurité physique.
-    webauthn_deleted: Vous avez supprimé une clé de sécurité physique.
-  session_timedout: Nous vous avons déconnecté. Pour votre sécurité, %{app} désactive
-    votre session lorsque vous demeurez sur une page sans vous déplacer pendant %{minutes}
-    minutes.
-=======
-    webauthn_deleted: Vous avez supprimé une clé de sécurité physique.
->>>>>>> ef7ea180
+    webauthn_deleted: Vous avez supprimé une clé de sécurité physique.