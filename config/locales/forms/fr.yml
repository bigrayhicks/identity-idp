--- conflicted
+++ resolved
@@ -93,15 +93,6 @@
       submit: Confirmer le compte
       title: Confirmez votre compte
     webauthn_setup:
-<<<<<<< HEAD
-      intro_html: Lorsque vous vous connectez, vous pouvez utiliser votre clé de sécurité
-        physique. %{link}
-      step_1: Insérez votre clé de sécurité dans le port USB de votre ordinateur ou
-        connectez-le avec un câble USB.
-      step_2: Une fois connecté, appuyez sur le bouton ou le disque d'or si votre
-        clé en possède un.
-      step_3: Entrez un nom pour votre clé de sécurité
-=======
       continue: Continuer
       instructions_text: Appuyez sur le bouton de votre clé de sécurité pour l’enregistrer
         avec login.gov
@@ -117,5 +108,4 @@
         d'utiliser votre clé de sécurité. Si vous ne possédez pas votre clé de sécurité,
         vous pouvez utiliser toute autre méthode d'authentification que vous avez
         activée.
-      success_title: Vous avez ajouté une clé de sécurité comme méthode d'authentification.
->>>>>>> ef7ea180
+      success_title: Vous avez ajouté une clé de sécurité comme méthode d'authentification.