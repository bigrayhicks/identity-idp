---
es:
  titles:
    account: Cuenta
    account_locked: Cuenta bloqueada temporalmente
    account_recovery_setup: Ajustes de recuperación de cuenta
    confirmations:
      new: Reenviar instrucciones de confirmación de su cuenta
      show: Elija una contraseña
    edit_info:
      email: Edite su email
      password: Edite su contraseña
      phone: Edite su número de teléfono
    enter_2fa_code: Ingese su código de seguridad de sólo un uso
    passwords:
      change: Cambie la contraseña de su cuenta
      confirm: Confirme la contraseña de su cuenta
      forgot: Restablezca la contraseña de su cuenta
    personal_key: Por si acaso
    phone_setup:
      sms: Envíe su código de seguridad a través de un mensaje de texto
      voice: Envíe su código de seguridad a través de una llamada telefónica
    piv_cac_setup:
      certificate:
        bad: Error de certificado PIV/CAC
        expired: Error de certificado PIV/CAC
        invalid: Error de certificado PIV/CAC
        none: Error de certificado PIV/CAC
        revoked: Error de certificado PIV/CAC
        unverified: Error de certificado PIV/CAC
      new: Use su tarjeta PIV/CAC para asegurar su cuenta
      piv_cac:
        already_associated: La PIV/CAC se está usando en otra cuenta
      token:
<<<<<<< HEAD
        bad: NOT TRANSLATED YET
        invalid: NOT TRANSLATED YET
        missing: NOT TRANSLATED YET
    present_piv_cac: NOT TRANSLATED YET
=======
        bad: Error interno
        invalid: Error en el certificado PIV/CAC
        missing: Error interno
    present_piv_cac: Presenta tu PIV/CAC
>>>>>>> ef7ea180
    present_webauthn: Presente su clave de seguridad de hardware
    reactivate_account: Reactive su cuenta
    registrations:
      new: Regístrese para una cuenta
      start: Empezar
    sign_up:
      completion_html: Tiene %{accent} con %{app}
      loa1: creó su cuenta
      new_sp: Acabas de iniciar sesión por primera vez
      verified: Tiene verificó su identidad con %{app}
    totp_setup:
      new: Configure la autenticación de dos factores
    two_factor_setup: Configuración de autenticación de dos factores
    verify_email: Revise su email
    verify_profile: Active su cuenta
    visitors:
      index: Bienvenido/a<|MERGE_RESOLUTION|>--- conflicted
+++ resolved
@@ -32,17 +32,10 @@
       piv_cac:
         already_associated: La PIV/CAC se está usando en otra cuenta
       token:
-<<<<<<< HEAD
-        bad: NOT TRANSLATED YET
-        invalid: NOT TRANSLATED YET
-        missing: NOT TRANSLATED YET
-    present_piv_cac: NOT TRANSLATED YET
-=======
         bad: Error interno
         invalid: Error en el certificado PIV/CAC
         missing: Error interno
     present_piv_cac: Presenta tu PIV/CAC
->>>>>>> ef7ea180
     present_webauthn: Presente su clave de seguridad de hardware
     reactivate_account: Reactive su cuenta
     registrations:
