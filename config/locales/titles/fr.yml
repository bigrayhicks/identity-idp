---
fr:
  titles:
    account: Compte
    account_locked: Compte temporairement verrouillé
    account_recovery_setup: Configuration de la récupération du compte
    confirmations:
      new: Envoyer les instructions de confirmation pour votre compte
      show: Choisissez un mot de passe
    edit_info:
      email: Modifier votre adresse courriel
      password: Modifier votre mot de passe
      phone: Modifier votre numéro de téléphone
    enter_2fa_code: Entrez le code de sécurité à utilisation unique
    passwords:
      change: Changez le mot de passe de votre compte
      confirm: Confirmez le mot de passe de votre compte
      forgot: Réinitialisez le mot de passe de votre compte
    personal_key: Juste au cas
    phone_setup:
      sms: Envoyer votre code de sécurité par SMS
      voice: Envoyez votre code de sécurité par appel téléphonique
    piv_cac_setup:
      certificate:
        bad: Erreur de certificat PIV/CAC
        expired: Erreur de certificat PIV/CAC
        invalid: Erreur de certificat PIV/CAC
        none: Erreur de certificat PIV/CAC
        revoked: Erreur de certificat PIV/CAC
        unverified: Erreur de certificat PIV/CAC
      new: Utilisez votre carte PIV/CAC pour sécuriser votre compte
      piv_cac:
        already_associated: Carte PIV/CAC en cours d'utilisation sur un autre compte
      token:
<<<<<<< HEAD
        bad: NOT TRANSLATED YET
        invalid: NOT TRANSLATED YET
        missing: NOT TRANSLATED YET
    present_piv_cac: NOT TRANSLATED YET
=======
        bad: Erreur interne
        invalid: Erreur de certificat PIV/CAC
        missing: Erreur interne
    present_piv_cac: Veuillez présenter votre carte PIV/CAC
>>>>>>> ef7ea180
    present_webauthn: Présentez votre clé de sécurité physique
    reactivate_account: Réactiver le profil
    registrations:
      new: S'inscrire et créer un compte
      start: Démarrer
    sign_up:
      completion_html: Vous avez %{accent} avec %{app}
      loa1: créé votre compte
      new_sp: Vous vous connectez pour la première fois
      verified: Vous avez verifié votre identité avec %{app}
    totp_setup:
      new: Configurer l'authentification à deux facteurs
    two_factor_setup: Configuration de l'authentification à deux facteurs
    verify_email: Consultez vos courriels
    verify_profile: Activez votre compte
    visitors:
      index: Bienvenue<|MERGE_RESOLUTION|>--- conflicted
+++ resolved
@@ -32,17 +32,10 @@
       piv_cac:
         already_associated: Carte PIV/CAC en cours d'utilisation sur un autre compte
       token:
-<<<<<<< HEAD
-        bad: NOT TRANSLATED YET
-        invalid: NOT TRANSLATED YET
-        missing: NOT TRANSLATED YET
-    present_piv_cac: NOT TRANSLATED YET
-=======
         bad: Erreur interne
         invalid: Erreur de certificat PIV/CAC
         missing: Erreur interne
     present_piv_cac: Veuillez présenter votre carte PIV/CAC
->>>>>>> ef7ea180
     present_webauthn: Présentez votre clé de sécurité physique
     reactivate_account: Réactiver le profil
     registrations:
