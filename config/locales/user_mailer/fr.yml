--- conflicted
+++ resolved
@@ -45,12 +45,10 @@
         le %{help_link} de %{app} ou %{contact_link}.
       intro: L'adresse courriel de votre compte %{app} a été changée.
     help_link_text: Centre d'aide
-<<<<<<< HEAD
     new_device_sign_in:
       help_html: "<p>Votre compte login.gov a été connecté sur un nouvel appareil.</p><br/><br/>
         <p><strong>%{date}<br/>%{location}</strong></p>"
       subject: Nouvelle connexion avec votre compte Login.gov
-=======
     letter_expired:
       help: ''
       info: La lettre que nous avons postée à votre adresse contient un code de confirmation
@@ -66,7 +64,6 @@
         le processus de vérification d'identité en vous connectant à %{link} et en
         entrant le code de confirmation.
       subject: Nous avons envoyé une lettre à l'adresse que vous avez en dossier
->>>>>>> 4c22bc07
     password_changed:
       help: Si vous n'avez pas changé votre mot de passe, veuillez visiter le %{help_link}
         de %{app} ou %{contact_link}.
