---
en:
  user_mailer:
    account_does_not_exist:
      intro: This email address is not yet associated with a %{app} account. If you’d
        like to create a login.gov account using this email address, please click
        the link below or copy and paste the entire link into your browser. If you
        didn't request a password reset, you can ignore this message.
      link_text: Create your account
      subject: Your login.gov password reset request
    account_reset_cancel:
      help: ''
      intro: This email confirms you have cancelled your request to delete your login.gov
        account.
      subject: Delete your account
    account_reset_complete:
      help: ''
      intro: This email confirms you have deleted your login.gov account.
      subject: Account deleted
    account_reset_granted:
      button: Yes, continue deleting
      cancel_link_text: please cancel
      help: If you don’t want to delete your account, %{cancel_account_reset}.
      intro: You are receiving this email because you requested to delete and reset
        your login.gov account. <br><br> Deleting your account should be your last
        resort if you are locked out of your account. You will not be able to recover
        any information linked to your account. Once your account is deleted, you
        can create a new one using the same email address. <br><br>Are you sure you
        want to delete your account?
      subject: Delete your account
    account_reset_request:
      help: ''
      intro: You’ve requested to delete your login.gov account. <br><br><strong>Your
        request will be processed in 24 hours.</strong> <br><br> If you don’t want
        to delete your account, <u>%{cancel_account_reset}</u>.
      subject: Delete your account
    contact_link_text: contact us
    doc_auth_link:
      message: You've requested to verify your identity on a desktop computer.  Please
        sign in to %{sp_link}
      subject: Verify your identity on a desktop computer
    email_changed:
      help: If you did not want to change your email address, please visit the %{app}
        %{help_link} or %{contact_link}.
      intro: The email address for your %{app} account has been changed.
    help_link_text: Help Center
<<<<<<< HEAD
=======
    new_device_sign_in:
      help_html: "<p>Your Login.gov account was just used to sign in on a new device.</p><br/>
        <p><strong>%{date}<br/>%{location}</strong></p>"
      subject: New sign-in with your Login.gov account
>>>>>>> 0601e895
    letter_expired:
      help: ''
      info: The letter we mailed to your address has a confirmation code that has
        expired and can no longer be used to complete the verification process. To
        verify your address and complete the identity verification process you will
        need to sign into %{link} and request another letter.
      subject: Your address confirmation code has expired
    letter_reminder:
      help: ''
      info: The letter you are about to receive will contain a confirmation code that
        helps us verify your address. You can complete the identity verification process
        by signing into %{link} and entering the confirmation code.
      subject: We mailed a letter to the address you have on file
<<<<<<< HEAD
    new_device_sign_in:
      help_html: "<p>Your Login.gov account was just used to sign in on a new device.</p><br/>
        <p><strong>%{date}<br/>%{location}</strong></p>"
      subject: New sign-in with your Login.gov account
=======
>>>>>>> 0601e895
    password_changed:
      help: If you did not make this change, please visit the %{app} %{help_link}
        or %{contact_link}.
      intro: You have a new password for your %{app} account.
    personal_key_regenerated:
      help_html: <p>Your login.gov account was just issued a new 16-character personal
        key. You're getting this email to make sure it was you.</p><p>If you just
        signed in and regenerated your personal key, great! There's nothing you need
        to do.</p><p>If you did not just regenerate your personal key, or if you're
        not sure, please immediately take these steps to secure your account:<ol><li><strong><a
        href="%{reset_password_url}">Change your password</a>.</strong> Choose a password
        that you haven't already used with this account.</li><li><strong><a href="%{account_url}">Sign
        in to your login.gov account</a></strong> and make sure you recognize all
        of the information on your account page, including the methods you use for
        two-factor authentication, such as phone number, authentication app, or security
        key.</li><li><strong>On your <a href="%{account_url}">login.gov account page</a>,
        request a new personal key.</strong> Remember, never share it unless you are
        using it to sign into a trusted website that uses login.gov.</li></ol></p><br>Thanks,<br>The
        login.gov team
      intro: New personal key issued
      subject: Account Security Alert
    personal_key_sign_in:
      help_html: <p>Your login.gov account was just signed into using your 16-character
        personal key. You're getting this email to make sure it was you.</p> <p>If
        you just signed in using your personal key, great! There's nothing you need
        to do.</p><p>If you did not sign in with a personal key, or if you're not
        sure, please immediately take these steps to secure your account:<ol><li><strong><a
        href="%{reset_password_url}">Change your password</a>.</strong> Choose a password
        that you haven't already used with this account.</li><li><strong><a href="%{account_url}">Sign
        in to your login.gov account</a></strong> and make sure you recognize all
        of the information on your account page, including the methods you use for
        two-factor authentication, such as phone number, authentication app, or security
        key.</li><li><strong>On your <a href="%{account_url}">login.gov account page</a>,
        request a new personal key.</strong> Remember, never share it unless you are
        using it to sign into a trusted website that uses login.gov.</li></ol></p>
        <br>Thanks,<br>The login.gov team
      intro: Personal key used to sign in
      subject: Account Security Alert
    phone_changed:
      help: If you did not want to change your phone number, please visit the %{app}
        %{help_link} or %{contact_link}.
      intro: The phone number associated with your %{app} account has been changed.
      subject: New phone number
    please_reset_password:
      additional_help_html: If you’ve used your login.gov password on other websites,
        we encourage you to update these passwords as well. If you have any questions,
        please leave a message for our team at %{contact_url} — we will respond within
        two business days.
      call_to_action: To regain access to your login.gov account, you will need to
        reset your password using the link below.
      intro: We recently identified a security issue with your password. We have disabled
        your password to keep your account safe. This was not a result of a security
        problem with login.gov, but was an issue with your password being compromised.
      subject: Please reset your password
    signup_with_your_email:
      help: If you did not request a new account or suspect an error, please visit
        the %{app} %{help_link} or %{contact_link}.
      intro: This email address is already associated with a %{app} account, so we
        can't use it to create a new account. To sign in with your existing account,
        follow the link below.  If you are not trying to sign in with this email address,
        you can ignore this message.
      link_text: Go to %{app}
      reset_password: If you can't remember your password, go to %{app} to reset it.
    undeliverable_address:
      call_to_action: Please sign into %{link} and follow instructions.
      help: ''
      intro: We were unable to mail your letter to the address you provided.
      subject: The letter sent to your address was undeliverable<|MERGE_RESOLUTION|>--- conflicted
+++ resolved
@@ -44,13 +44,10 @@
         %{help_link} or %{contact_link}.
       intro: The email address for your %{app} account has been changed.
     help_link_text: Help Center
-<<<<<<< HEAD
-=======
     new_device_sign_in:
-      help_html: "<p>Your Login.gov account was just used to sign in on a new device.</p><br/>
-        <p><strong>%{date}<br/>%{location}</strong></p>"
+      help_html: <p>Your Login.gov account was just used to sign in on a new device.</p><br/>
+        <p><strong>%{date}<br/>%{location}</strong></p>
       subject: New sign-in with your Login.gov account
->>>>>>> 0601e895
     letter_expired:
       help: ''
       info: The letter we mailed to your address has a confirmation code that has
@@ -64,13 +61,6 @@
         helps us verify your address. You can complete the identity verification process
         by signing into %{link} and entering the confirmation code.
       subject: We mailed a letter to the address you have on file
-<<<<<<< HEAD
-    new_device_sign_in:
-      help_html: "<p>Your Login.gov account was just used to sign in on a new device.</p><br/>
-        <p><strong>%{date}<br/>%{location}</strong></p>"
-      subject: New sign-in with your Login.gov account
-=======
->>>>>>> 0601e895
     password_changed:
       help: If you did not make this change, please visit the %{app} %{help_link}
         or %{contact_link}.
